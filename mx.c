/**
 * @file
 * Mailbox multiplexor
 *
 * @authors
 * Copyright (C) 1996-2002,2010,2013 Michael R. Elkins <me@mutt.org>
 * Copyright (C) 1999-2003 Thomas Roessler <roessler@does-not-exist.org>
 * Copyright (C) 2016-2018 Richard Russon <rich@flatcap.org>
 *
 * @copyright
 * This program is free software: you can redistribute it and/or modify it under
 * the terms of the GNU General Public License as published by the Free Software
 * Foundation, either version 2 of the License, or (at your option) any later
 * version.
 *
 * This program is distributed in the hope that it will be useful, but WITHOUT
 * ANY WARRANTY; without even the implied warranty of MERCHANTABILITY or FITNESS
 * FOR A PARTICULAR PURPOSE.  See the GNU General Public License for more
 * details.
 *
 * You should have received a copy of the GNU General Public License along with
 * this program.  If not, see <http://www.gnu.org/licenses/>.
 */

/**
 * @page mx Mailbox multiplexor
 *
 * Mailbox multiplexor
 */

#include "config.h"
#include <errno.h>
#include <limits.h>
#include <pwd.h>
#include <stdbool.h>
#include <stdlib.h>
#include <string.h>
#include <sys/stat.h>
#include <time.h>
#include <unistd.h>
#include <utime.h>
#include "mutt/mutt.h"
#include "email/lib.h"
#include "mutt.h"
#include "mx.h"
#include "account.h"
#include "alias.h"
#include "context.h"
#include "copy.h"
#include "globals.h"
#include "hook.h"
#include "keymap.h"
#include "mailbox.h"
#include "maildir/lib.h"
#include "mbox/mbox.h"
#include "mutt_header.h"
#include "mutt_logging.h"
#include "mutt_thread.h"
#include "muttlib.h"
#include "ncrypt/ncrypt.h"
#include "opcodes.h"
#include "options.h"
#include "pattern.h"
#include "protos.h"
#include "score.h"
#include "sort.h"
#ifdef USE_SIDEBAR
#include "sidebar.h"
#endif
#ifdef USE_COMPRESSED
#include "compress.h"
#endif
#ifdef USE_IMAP
#include "imap/imap.h"
#endif
#ifdef USE_POP
#include "pop/pop.h"
#endif
#ifdef USE_NNTP
#include "nntp/nntp.h"
#endif
#ifdef USE_NOTMUCH
#include "notmuch/mutt_notmuch.h"
#endif
#ifdef ENABLE_NLS
#include <libintl.h>
#endif

/* These Config Variables are only used in mx.c */
unsigned char CatchupNewsgroup; ///< Config: (nntp) Mark all articles as read when leaving a newsgroup
bool KeepFlagged; ///< Config: Don't move flagged messages from Spoolfile to Mbox
short MboxType;   ///< Config: Default type for creating new mailboxes
unsigned char Move; ///< Config: Move emails from Spoolfile to Mbox when read
char *Trash;        ///< Config: Folder to put deleted emails

/**
 * mx_ops - All the Mailbox backends
 */
static const struct MxOps *mx_ops[] = {
/* These mailboxes can be recognised by their Url scheme */
#ifdef USE_IMAP
  &MxImapOps,
#endif
#ifdef USE_NOTMUCH
  &MxNotmuchOps,
#endif
#ifdef USE_POP
  &MxPopOps,
#endif
#ifdef USE_NNTP
  &MxNntpOps,
#endif

  /* Local mailboxes */
  &MxMaildirOps,
  &MxMboxOps,
  &MxMhOps,
  &MxMmdfOps,

/* If everything else fails... */
#ifdef USE_COMPRESSED
  &MxCompOps,
#endif
  NULL,
};

/**
 * mx_get_ops - Get mailbox operations
 * @param magic Mailbox magic number
 * @retval ptr  Mailbox function
 * @retval NULL Error
 */
const struct MxOps *mx_get_ops(enum MailboxType magic)
{
  for (const struct MxOps **ops = mx_ops; *ops; ops++)
    if ((*ops)->magic == magic)
      return *ops;

  return NULL;
}

/**
 * mutt_is_spool - Is this the spoolfile?
 * @param str Name to check
 * @retval true It is the spoolfile
 */
static bool mutt_is_spool(const char *str)
{
  return mutt_str_strcmp(Spoolfile, str) == 0;
}

/**
 * mx_access - Wrapper for access, checks permissions on a given mailbox
 * @param path  Path of mailbox
 * @param flags Flags, e.g. W_OK
 * @retval  0 Success, allowed
 * @retval <0 Failure, not allowed
 *
 * We may be interested in using ACL-style flags at some point, currently we
 * use the normal access() flags.
 */
int mx_access(const char *path, int flags)
{
#ifdef USE_IMAP
  if (imap_path_probe(path, NULL) == MUTT_IMAP)
    return imap_access(path);
#endif

  return access(path, flags);
}

/**
 * mx_open_mailbox_append - Open a mailbox for appending
 * @param m     Mailbox
 * @param flags Flags, e.g. #MUTT_READONLY
 * @retval  0 Success
 * @retval -1 Failure
 */
static int mx_open_mailbox_append(struct Mailbox *m, int flags)
{
  if (!m)
    return -1;

  struct stat sb;

  m->append = true;
  if ((m->magic == MUTT_UNKNOWN) || (m->magic == MUTT_MAILBOX_ERROR))
  {
    m->magic = mx_path_probe(m->path, NULL);

    if (m->magic == MUTT_UNKNOWN)
    {
      if (flags & (MUTT_APPEND | MUTT_NEWFOLDER))
      {
        m->magic = MUTT_MAILBOX_ERROR;
      }
      else
      {
        mutt_error(_("%s is not a mailbox"), m->path);
        return -1;
      }
    }

    if (m->magic == MUTT_MAILBOX_ERROR)
    {
      if (stat(m->path, &sb) == -1)
      {
        if (errno == ENOENT)
        {
#ifdef USE_COMPRESSED
          if (mutt_comp_can_append(m))
            m->magic = MUTT_COMPRESSED;
          else
#endif
            m->magic = MboxType;
          flags |= MUTT_APPENDNEW;
        }
        else
        {
          mutt_perror(m->path);
          return -1;
        }
      }
      else
        return -1;
    }

    m->mx_ops = mx_get_ops(m->magic);
  }

  if (!m->mx_ops || !m->mx_ops->mbox_open_append)
    return -1;

  int rc = m->mx_ops->mbox_open_append(m, flags);
  m->opened++;
  return rc;
}

/**
 * mx_mbox_open - Open a mailbox and parse it
 * @param m     Mailbox to open
 * @param flags See below
 * @retval ptr  Mailbox context
 * @retval NULL Error
 *
 * flags:
 * * #MUTT_NOSORT   do not sort mailbox
 * * #MUTT_APPEND   open mailbox for appending
 * * #MUTT_READONLY open mailbox in read-only mode
 * * #MUTT_QUIET    only print error messages
 * * #MUTT_PEEK     revert atime where applicable
 */
struct Context *mx_mbox_open(struct Mailbox *m, int flags)
{
  if (!m)
    return NULL;

  struct Context *ctx = mutt_mem_calloc(1, sizeof(*ctx));
  ctx->mailbox = m;

  m->notify = ctx_mailbox_changed;
  m->ndata = ctx;

  if ((m->magic == MUTT_UNKNOWN) && (flags & (MUTT_NEWFOLDER | MUTT_APPEND)))
  {
    m->magic = MboxType;
    m->mx_ops = mx_get_ops(m->magic);
  }

  if (!m->account)
  {
    struct Account *a = mx_ac_find(m);
    if (!a)
    {
      a = account_new();
      a->magic = m->magic;
      TAILQ_INSERT_TAIL(&AllAccounts, a, entries);
    }
    if (mx_ac_add(a, m) < 0)
    {
      mailbox_free(&m);
      return NULL;
    }
  }

  ctx->msgnotreadyet = -1;
  ctx->collapsed = false;

  m->size = 0;
  m->msg_unread = 0;
  m->msg_flagged = 0;
  m->rights = MUTT_ACL_ALL;

  if (flags & MUTT_QUIET)
    m->quiet = true;
  if (flags & MUTT_READONLY)
    m->readonly = true;
  if (flags & MUTT_PEEK)
    m->peekonly = true;

  if (flags & (MUTT_APPEND | MUTT_NEWFOLDER))
  {
    if (mx_open_mailbox_append(ctx->mailbox, flags) != 0)
    {
      mx_fastclose_mailbox(m);
      ctx_free(&ctx);
      return NULL;
    }
    return ctx;
  }

  if (!m->magic)
  {
    m->magic = mx_path_probe(m->path, NULL);
    m->mx_ops = mx_get_ops(m->magic);
  }

  if ((m->magic == MUTT_UNKNOWN) || (m->magic == MUTT_MAILBOX_ERROR) || !m->mx_ops)
  {
    if (m->magic == MUTT_MAILBOX_ERROR)
      mutt_perror(m->path);
    else if (m->magic == MUTT_UNKNOWN || !m->mx_ops)
      mutt_error(_("%s is not a mailbox"), m->path);

    mx_fastclose_mailbox(m);
    ctx_free(&ctx);
    return NULL;
  }

  mutt_make_label_hash(m);

  /* if the user has a 'push' command in their .neomuttrc, or in a folder-hook,
   * it will cause the progress messages not to be displayed because
   * mutt_refresh() will think we are in the middle of a macro.  so set a
   * flag to indicate that we should really refresh the screen.
   */
  OptForceRefresh = true;

  if (!m->quiet)
    mutt_message(_("Reading %s..."), m->path);

  int rc = m->mx_ops->mbox_open(ctx->mailbox);
  m->opened++;
  if (rc == 0)
    ctx_update(ctx);

  if ((rc == 0) || (rc == -2))
  {
    if ((flags & MUTT_NOSORT) == 0)
    {
      /* avoid unnecessary work since the mailbox is completely unthreaded
         to begin with */
      OptSortSubthreads = false;
      OptNeedRescore = false;
      mutt_sort_headers(ctx, true);
    }
    if (!m->quiet)
      mutt_clear_error();
    if (rc == -2)
      mutt_error(_("Reading from %s interrupted..."), m->path);
  }
  else
  {
    mx_fastclose_mailbox(m);
    ctx_free(&ctx);
  }

  OptForceRefresh = false;
  return ctx;
}

/**
 * mx_fastclose_mailbox - free up memory associated with the Mailbox
 * @param m Mailbox
 */
void mx_fastclose_mailbox(struct Mailbox *m)
{
  if (!m)
    return;

  m->opened--;
  if (m->opened != 0)
    return;

  /* never announce that a mailbox we've just left has new mail. #3290
   * TODO: really belongs in mx_mbox_close, but this is a nice hook point */
  if (!m->peekonly)
    mutt_mailbox_setnotified(m);

  if (m->mx_ops)
    m->mx_ops->mbox_close(m);

  mutt_mailbox_changed(m, MBN_CLOSED);

  mutt_hash_free(&m->subj_hash);
  mutt_hash_free(&m->id_hash);
  mutt_hash_free(&m->label_hash);

  if (m->emails)
  {
    for (int i = 0; i < m->msg_count; i++)
      mutt_email_free(&m->emails[i]);
    FREE(&m->emails);
  }
  FREE(&m->v2r);
}

/**
 * sync_mailbox - save changes to disk
 * @param m          Mailbox
 * @param index_hint Current email
 * @retval  0 Success
 * @retval -1 Failure
 */
static int sync_mailbox(struct Mailbox *m, int *index_hint)
{
  if (!m || !m->mx_ops || !m->mx_ops->mbox_sync)
    return -1;

  if (!m->quiet)
  {
    /* L10N: Displayed before/as a mailbox is being synced */
    mutt_message(_("Writing %s..."), m->path);
  }

  int rc = m->mx_ops->mbox_sync(m, index_hint);
  if ((rc != 0) && !m->quiet)
  {
    /* L10N: Displayed if a mailbox sync fails */
    mutt_error(_("Unable to write %s"), m->path);
  }

  return rc;
}

/**
 * trash_append - move deleted mails to the trash folder
 * @param m Mailbox
 * @retval  0 Success
 * @retval -1 Failure
 */
static int trash_append(struct Mailbox *m)
{
  if (!m)
    return -1;

  int i;
  struct stat st, stc;
  int opt_confappend, rc;

  if (!Trash || (m->msg_deleted == 0) || (m->magic == MUTT_MAILDIR && MaildirTrash))
  {
    return 0;
  }

  int delmsgcount = 0;
  int first_del = -1;
  for (i = 0; i < m->msg_count; i++)
  {
    if (m->emails[i]->deleted && (!m->emails[i]->purge))
    {
      if (first_del < 0)
        first_del = i;
      delmsgcount++;
    }
  }

  if (delmsgcount == 0)
    return 0; /* nothing to be done */

  /* avoid the "append messages" prompt */
  opt_confappend = Confirmappend;
  if (opt_confappend)
    Confirmappend = false;
  rc = mutt_save_confirm(Trash, &st);
  if (opt_confappend)
    Confirmappend = true;
  if (rc != 0)
  {
    /* L10N: Although we know the precise number of messages, we do not show it to the user.
       So feel free to use a "generic plural" as plural translation if your language has one.
     */
    mutt_error(ngettext("message not deleted", "messages not deleted", delmsgcount));
    return -1;
  }

  if (lstat(m->path, &stc) == 0 && stc.st_ino == st.st_ino &&
      stc.st_dev == st.st_dev && stc.st_rdev == st.st_rdev)
  {
    return 0; /* we are in the trash folder: simple sync */
  }

#ifdef USE_IMAP
  if (m->magic == MUTT_IMAP && (imap_path_probe(Trash, NULL) == MUTT_IMAP))
  {
    if (imap_fast_trash(m, Trash) == 0)
      return 0;
  }
#endif

  struct Mailbox *m_trash = mx_path_resolve(Trash);
  struct Context *ctx_trash = mx_mbox_open(m_trash, MUTT_APPEND);
  if (ctx_trash)
  {
    /* continue from initial scan above */
    for (i = first_del; i < m->msg_count; i++)
    {
      if (m->emails[i]->deleted && (!m->emails[i]->purge))
      {
        if (mutt_append_message(ctx_trash->mailbox, m, m->emails[i], 0, 0) == -1)
        {
          mx_mbox_close(&ctx_trash);
          return -1;
        }
      }
    }

    mx_mbox_close(&ctx_trash);
  }
  else
  {
    mutt_error(_("Can't open trash folder"));
    mailbox_free(&m_trash);
    return -1;
  }

  return 0;
}

/**
 * mx_mbox_close - Save changes and close mailbox
 * @param[out] ptr Mailbox
 * @retval  0 Success
 * @retval -1 Failure
 *
 * @note Context will be freed after it's closed
 */
int mx_mbox_close(struct Context **ptr)
{
  if (!ptr || !*ptr)
    return 0;

  struct Context *ctx = *ptr;
  if (!ctx || !ctx->mailbox)
    return -1;

  struct Mailbox *m = ctx->mailbox;

  int i, move_messages = 0, purge = 1, read_msgs = 0;
  char mbox[PATH_MAX];
  char buf[PATH_MAX + 64];

  if (m->readonly || m->dontwrite || m->append)
  {
    mx_fastclose_mailbox(m);
    FREE(ptr);
    return 0;
  }

#ifdef USE_NNTP
  if ((m->msg_unread != 0) && (m->magic == MUTT_NNTP))
  {
    struct NntpMboxData *mdata = m->mdata;

    if (mdata && mdata->adata && mdata->group)
    {
      int rc = query_quadoption(CatchupNewsgroup, _("Mark all articles read?"));
      if (rc == MUTT_ABORT)
        return -1;
      else if (rc == MUTT_YES)
        mutt_newsgroup_catchup(Context->mailbox, mdata->adata, mdata->group);
    }
  }
#endif

  for (i = 0; i < m->msg_count; i++)
  {
    if (!m->emails[i])
      break;
    if (!m->emails[i]->deleted && m->emails[i]->read && !(m->emails[i]->flagged && KeepFlagged))
    {
      read_msgs++;
    }
  }

#ifdef USE_NNTP
  /* don't need to move articles from newsgroup */
  if (m->magic == MUTT_NNTP)
    read_msgs = 0;
#endif

  if ((read_msgs != 0) && (Move != MUTT_NO))
  {
    bool is_spool;
    char *p = mutt_find_hook(MUTT_MBOX_HOOK, m->path);
    if (p)
    {
      is_spool = true;
      mutt_str_strfcpy(mbox, p, sizeof(mbox));
    }
    else
    {
      mutt_str_strfcpy(mbox, Mbox, sizeof(mbox));
      is_spool = mutt_is_spool(m->path) && !mutt_is_spool(mbox);
    }

    if (is_spool && (mbox[0] != '\0'))
    {
      mutt_expand_path(mbox, sizeof(mbox));
      snprintf(buf, sizeof(buf),
               /* L10N: The first argument is the number of read messages to be
                  moved, the second argument is the target mailbox. */
               ngettext("Move %d read message to %s?", "Move %d read messages to %s?", read_msgs),
               read_msgs, mbox);
      move_messages = query_quadoption(Move, buf);
      if (move_messages == MUTT_ABORT)
        return -1;
    }
  }

  /* There is no point in asking whether or not to purge if we are
   * just marking messages as "trash".
   */
  if ((m->msg_deleted != 0) && !(m->magic == MUTT_MAILDIR && MaildirTrash))
  {
    snprintf(buf, sizeof(buf),
             ngettext("Purge %d deleted message?", "Purge %d deleted messages?", m->msg_deleted),
             m->msg_deleted);
    purge = query_quadoption(Delete, buf);
    if (purge == MUTT_ABORT)
      return -1;
  }

  if (MarkOld)
  {
    for (i = 0; i < m->msg_count; i++)
    {
      if (!m->emails[i]->deleted && !m->emails[i]->old && !m->emails[i]->read)
        mutt_set_flag(m, m->emails[i], MUTT_OLD, true);
    }
  }

  if (move_messages)
  {
    if (!m->quiet)
      mutt_message(_("Moving read messages to %s..."), mbox);

#ifdef USE_IMAP
    /* try to use server-side copy first */
    i = 1;

    if ((m->magic == MUTT_IMAP) && (imap_path_probe(mbox, NULL) == MUTT_IMAP))
    {
      /* tag messages for moving, and clear old tags, if any */
      for (i = 0; i < m->msg_count; i++)
      {
        if (m->emails[i]->read && !m->emails[i]->deleted &&
            !(m->emails[i]->flagged && KeepFlagged))
        {
          m->emails[i]->tagged = true;
        }
        else
        {
          m->emails[i]->tagged = false;
        }
      }

      i = imap_copy_messages(ctx->mailbox, NULL, mbox, true);
    }

    if (i == 0) /* success */
      mutt_clear_error();
    else if (i == -1) /* horrible error, bail */
      return -1;
    else /* use regular append-copy mode */
#endif
    {
      struct Mailbox *m_read = mx_path_resolve(mbox);
      struct Context *ctx_read = mx_mbox_open(m_read, MUTT_APPEND);
      if (!ctx_read)
      {
        mailbox_free(&m_read);
        return -1;
      }

      for (i = 0; i < m->msg_count; i++)
      {
        if (m->emails[i]->read && !m->emails[i]->deleted &&
            !(m->emails[i]->flagged && KeepFlagged))
        {
          if (mutt_append_message(ctx_read->mailbox, ctx->mailbox, m->emails[i],
                                  0, CH_UPDATE_LEN) == 0)
          {
            mutt_set_flag(m, m->emails[i], MUTT_DELETE, true);
            mutt_set_flag(m, m->emails[i], MUTT_PURGE, true);
          }
          else
          {
            mx_mbox_close(&ctx_read);
            return -1;
          }
        }
      }

      mx_mbox_close(&ctx_read);
    }
  }
  else if (!m->changed && (m->msg_deleted == 0))
  {
    if (!m->quiet)
      mutt_message(_("Mailbox is unchanged"));
    if (m->magic == MUTT_MBOX || m->magic == MUTT_MMDF)
      mbox_reset_atime(m, NULL);
    mx_fastclose_mailbox(m);
    FREE(ptr);
    return 0;
  }

  /* copy mails to the trash before expunging */
  if (purge && (m->msg_deleted != 0) && (mutt_str_strcmp(m->path, Trash) != 0))
  {
    if (trash_append(ctx->mailbox) != 0)
      return -1;
  }

#ifdef USE_IMAP
  /* allow IMAP to preserve the deleted flag across sessions */
  if (m->magic == MUTT_IMAP)
  {
    int check = imap_sync_mailbox(ctx->mailbox, (purge != MUTT_NO), true);
    if (check != 0)
      return check;
  }
  else
#endif
  {
    if (purge == MUTT_NO)
    {
      for (i = 0; i < m->msg_count; i++)
      {
        m->emails[i]->deleted = false;
        m->emails[i]->purge = false;
      }
      m->msg_deleted = 0;
    }

    if (m->changed || (m->msg_deleted != 0))
    {
      int check = sync_mailbox(ctx->mailbox, NULL);
      if (check != 0)
        return check;
    }
  }

  if (!m->quiet)
  {
    if (move_messages)
    {
      mutt_message(_("%d kept, %d moved, %d deleted"),
                   m->msg_count - m->msg_deleted, read_msgs, m->msg_deleted);
    }
    else
      mutt_message(_("%d kept, %d deleted"), m->msg_count - m->msg_deleted, m->msg_deleted);
  }

  if ((m->msg_count == m->msg_deleted) &&
      ((m->magic == MUTT_MMDF) || (m->magic == MUTT_MBOX)) &&
      !mutt_is_spool(m->path) && !SaveEmpty)
  {
    mutt_file_unlink_empty(m->path);
  }

#ifdef USE_SIDEBAR
  if ((purge == MUTT_YES) && (m->msg_deleted != 0))
  {
    for (i = 0; i < m->msg_count; i++)
    {
      if (m->emails[i]->deleted && !m->emails[i]->read)
      {
        m->msg_unread--;
        if (!m->emails[i]->old)
          m->msg_new--;
      }
      if (m->emails[i]->deleted && m->emails[i]->flagged)
        m->msg_flagged--;
    }
  }
#endif

  mx_fastclose_mailbox(m);
  FREE(ptr);

  return 0;
}

/**
 * mx_mbox_sync - Save changes to mailbox
 * @param[in]  m          Mailbox
 * @param[out] index_hint Currently selected Email
 * @retval  0 Success
 * @retval -1 Error
 */
int mx_mbox_sync(struct Mailbox *m, int *index_hint)
{
  if (!m)
    return -1;

  int rc;
  int purge = 1;
  int msgcount, deleted;

  if (m->dontwrite)
  {
    char buf[STRING], tmp[STRING];
    if (km_expand_key(buf, sizeof(buf), km_find_func(MENU_MAIN, OP_TOGGLE_WRITE)))
      snprintf(tmp, sizeof(tmp), _(" Press '%s' to toggle write"), buf);
    else
      mutt_str_strfcpy(tmp, _("Use 'toggle-write' to re-enable write"), sizeof(tmp));

    mutt_error(_("Mailbox is marked unwritable. %s"), tmp);
    return -1;
  }
  else if (m->readonly)
  {
    mutt_error(_("Mailbox is read-only"));
    return -1;
  }

  if (!m->changed && (m->msg_deleted == 0))
  {
    if (!m->quiet)
      mutt_message(_("Mailbox is unchanged"));
    return 0;
  }

  if (m->msg_deleted != 0)
  {
    char buf[SHORT_STRING];

    snprintf(buf, sizeof(buf),
             ngettext("Purge %d deleted message?", "Purge %d deleted messages?", m->msg_deleted),
             m->msg_deleted);
    purge = query_quadoption(Delete, buf);
    if (purge == MUTT_ABORT)
      return -1;
    else if (purge == MUTT_NO)
    {
      if (!m->changed)
        return 0; /* nothing to do! */
      /* let IMAP servers hold on to D flags */
      if (m->magic != MUTT_IMAP)
      {
        for (int i = 0; i < m->msg_count; i++)
        {
          m->emails[i]->deleted = false;
          m->emails[i]->purge = false;
        }
        m->msg_deleted = 0;
      }
    }
    mutt_mailbox_changed(m, MBN_UNTAG);
  }

  /* really only for IMAP - imap_sync_mailbox results in a call to
   * ctx_update_tables, so m->msg_deleted is 0 when it comes back */
  msgcount = m->msg_count;
  deleted = m->msg_deleted;

  if (purge && (m->msg_deleted != 0) && (mutt_str_strcmp(m->path, Trash) != 0))
  {
    if (trash_append(m) != 0)
      return -1;
  }

#ifdef USE_IMAP
  if (m->magic == MUTT_IMAP)
    rc = imap_sync_mailbox(m, purge, false);
  else
#endif
    rc = sync_mailbox(m, index_hint);
  if (rc == 0)
  {
#ifdef USE_IMAP
    if (m->magic == MUTT_IMAP && !purge)
    {
      if (!m->quiet)
        mutt_message(_("Mailbox checkpointed"));
    }
    else
#endif
    {
      if (!m->quiet)
        mutt_message(_("%d kept, %d deleted"), msgcount - deleted, deleted);
    }

    mutt_sleep(0);

    if ((m->msg_count == m->msg_deleted) &&
        ((m->magic == MUTT_MBOX) || (m->magic == MUTT_MMDF)) &&
        !mutt_is_spool(m->path) && !SaveEmpty)
    {
      unlink(m->path);
      mx_fastclose_mailbox(m);
      return 0;
    }

    /* if we haven't deleted any messages, we don't need to resort */
    /* ... except for certain folder formats which need "unsorted"
     * sort order in order to synchronize folders.
     *
     * MH and maildir are safe.  mbox-style seems to need re-sorting,
     * at least with the new threading code.
     */
    if (purge || (m->magic != MUTT_MAILDIR && m->magic != MUTT_MH))
    {
      /* IMAP does this automatically after handling EXPUNGE */
      if (m->magic != MUTT_IMAP)
      {
        mutt_mailbox_changed(m, MBN_UPDATE);
        mutt_mailbox_changed(m, MBN_RESORT);
      }
    }
  }

  return rc;
}

/**
 * mx_msg_open_new - Open a new message
 * @param m     Destination mailbox
 * @param e     Message being copied (required for maildir support, because the filename depends on the message flags)
 * @param flags Flags, e.g. #MUTT_SET_DRAFT
 * @retval ptr New Message
 */
struct Message *mx_msg_open_new(struct Mailbox *m, struct Email *e, int flags)
{
  if (!m)
    return NULL;

  struct Address *p = NULL;
  struct Message *msg = NULL;

  if (!m->mx_ops || !m->mx_ops->msg_open_new)
  {
    mutt_debug(LL_DEBUG1, "function unimplemented for mailbox type %d.\n", m->magic);
    return NULL;
  }

  msg = mutt_mem_calloc(1, sizeof(struct Message));
  msg->write = true;

  if (e)
  {
    msg->flags.flagged = e->flagged;
    msg->flags.replied = e->replied;
    msg->flags.read = e->read;
    msg->flags.draft = (flags & MUTT_SET_DRAFT) ? true : false;
    msg->received = e->received;
  }

  if (msg->received == 0)
    time(&msg->received);

  if (m->mx_ops->msg_open_new(m, msg, e) == 0)
  {
    if (m->magic == MUTT_MMDF)
      fputs(MMDF_SEP, msg->fp);

    if ((m->magic == MUTT_MBOX || m->magic == MUTT_MMDF) && flags & MUTT_ADD_FROM)
    {
      if (e)
      {
        if (e->env->return_path)
          p = e->env->return_path;
        else if (e->env->sender)
          p = e->env->sender;
        else
          p = e->env->from;
      }

      fprintf(msg->fp, "From %s %s", p ? p->mailbox : NONULL(Username),
              ctime(&msg->received));
    }
  }
  else
    FREE(&msg);

  return msg;
}

/**
 * mx_mbox_check - Check for new mail - Wrapper for MxOps::mbox_check()
 * @param m          Mailbox
 * @param index_hint Current email
 * @retval >0 Success, e.g. #MUTT_NEW_MAIL
 * @retval  0 Success, no change
 * @retval -1 Failure
 */
int mx_mbox_check(struct Mailbox *m, int *index_hint)
{
  if (!m || !m->mx_ops)
    return -1;

  int rc = m->mx_ops->mbox_check(m, index_hint);
  if (rc == MUTT_NEW_MAIL || rc == MUTT_REOPENED)
    mutt_mailbox_changed(m, MBN_INVALID);

  return rc;
}

/**
 * mx_msg_open - return a stream pointer for a message
 * @param m   Mailbox
 * @param msgno Message number
 * @retval ptr  Message
 * @retval NULL Error
 */
struct Message *mx_msg_open(struct Mailbox *m, int msgno)
{
  if (!m)
    return NULL;

  struct Message *msg = NULL;

  if (!m->mx_ops || !m->mx_ops->msg_open)
  {
    mutt_debug(LL_DEBUG1, "function not implemented for mailbox type %d.\n", m->magic);
    return NULL;
  }

  msg = mutt_mem_calloc(1, sizeof(struct Message));
  if (m->mx_ops->msg_open(m, msg, msgno) < 0)
    FREE(&msg);

  return msg;
}

/**
 * mx_msg_commit - Commit a message to a folder - Wrapper for MxOps::msg_commit()
 * @param m   Mailbox
 * @param msg Message to commit
 * @retval  0 Success
 * @retval -1 Failure
 */
int mx_msg_commit(struct Mailbox *m, struct Message *msg)
{
  if (!m || !m->mx_ops || !m->mx_ops->msg_commit)
    return -1;

  if (!(msg->write && m->append))
  {
    mutt_debug(LL_DEBUG1, "msg->write = %d, m->append = %d\n", msg->write, m->append);
    return -1;
  }

  return m->mx_ops->msg_commit(m, msg);
}

/**
 * mx_msg_close - Close a message
 * @param[in]  m   Mailbox
 * @param[out] msg Message to close
 * @retval  0 Success
 * @retval -1 Failure
 */
int mx_msg_close(struct Mailbox *m, struct Message **msg)
{
  if (!m || !msg || !*msg)
    return 0;

  int r = 0;

  if (m->mx_ops && m->mx_ops->msg_close)
    r = m->mx_ops->msg_close(m, *msg);

  if ((*msg)->path)
  {
    mutt_debug(LL_DEBUG1, "unlinking %s\n", (*msg)->path);
    unlink((*msg)->path);
    FREE(&(*msg)->path);
  }

  FREE(&(*msg)->committed_path);
  FREE(msg);
  return r;
}

/**
 * mx_alloc_memory - Create storage for the emails
 * @param m Mailbox
 */
void mx_alloc_memory(struct Mailbox *m)
{
  size_t s = MAX(sizeof(struct Email *), sizeof(int));

  if ((m->email_max + 25) * s < m->email_max * s)
  {
    mutt_error(_("Out of memory"));
    mutt_exit(1);
  }

  m->email_max += 25;
  if (m->emails)
  {
    mutt_mem_realloc(&m->emails, sizeof(struct Email *) * m->email_max);
    mutt_mem_realloc(&m->v2r, sizeof(int) * m->email_max);
  }
  else
  {
    m->emails = mutt_mem_calloc(m->email_max, sizeof(struct Email *));
    m->v2r = mutt_mem_calloc(m->email_max, sizeof(int));
  }
  for (int i = m->msg_count; i < m->email_max; i++)
  {
    m->emails[i] = NULL;
    m->v2r[i] = -1;
  }
}

/**
 * mx_check_empty - Is the mailbox empty
 * @param path Mailbox to check
 * @retval 1 Mailbox is empty
 * @retval 0 Mailbox contains mail
 * @retval -1 Error
 */
int mx_check_empty(const char *path)
{
  switch (mx_path_probe(path, NULL))
  {
    case MUTT_MBOX:
    case MUTT_MMDF:
      return mutt_file_check_empty(path);
    case MUTT_MH:
      return mh_check_empty(path);
    case MUTT_MAILDIR:
      return maildir_check_empty(path);
#ifdef USE_IMAP
    case MUTT_IMAP:
    {
      int rc = imap_path_status(path, false);
      if (rc < 0)
        return -1;
      else if (rc == 0)
        return 1;
      else
        return 0;
    }
#endif
    default:
      errno = EINVAL;
      return -1;
  }
  /* not reached */
}

/**
 * mx_tags_edit - start the tag editor of the mailbox
 * @param m      Mailbox
 * @param tags   Existing tags
 * @param buf    Buffer for the results
 * @param buflen Length of the buffer
 * @retval -1 Error
 * @retval 0  No valid user input
 * @retval 1  Buffer set
 */
int mx_tags_edit(struct Mailbox *m, const char *tags, char *buf, size_t buflen)
{
  if (!m)
    return -1;

  if (m->mx_ops->tags_edit)
    return m->mx_ops->tags_edit(m, tags, buf, buflen);

  mutt_message(_("Folder doesn't support tagging, aborting"));
  return -1;
}

/**
 * mx_tags_commit - Save tags to the Mailbox - Wrapper for MxOps::tags_commit()
 * @param m    Mailbox
 * @param e    Email
 * @param tags Tags to save
 * @retval  0 Success
 * @retval -1 Failure
 */
int mx_tags_commit(struct Mailbox *m, struct Email *e, char *tags)
{
  if (!m)
    return -1;

  if (m->mx_ops->tags_commit)
    return m->mx_ops->tags_commit(m, e, tags);

  mutt_message(_("Folder doesn't support tagging, aborting"));
  return -1;
}

/**
 * mx_tags_is_supported - return true if mailbox support tagging
 * @param m Mailbox
 * @retval true Tagging is supported
 */
bool mx_tags_is_supported(struct Mailbox *m)
{
  return m && m->mx_ops->tags_commit && m->mx_ops->tags_edit;
}

/**
 * mx_path_probe - Find a mailbox that understands a path
 * @param[in]  path  Path to examine
 * @param[out] st    stat buffer (OPTIONAL, for local mailboxes)
 * @retval num Type, e.g. #MUTT_IMAP
 */
enum MailboxType mx_path_probe(const char *path, struct stat *st)
{
  if (!path)
    return MUTT_UNKNOWN;

  static const struct MxOps *no_stat[] = {
#ifdef USE_IMAP
    &MxImapOps,
#endif
#ifdef USE_NOTMUCH
    &MxNotmuchOps,
#endif
#ifdef USE_POP
    &MxPopOps,
#endif
#ifdef USE_NNTP
    &MxNntpOps,
#endif
  };

  static const struct MxOps *with_stat[] = {
    &MxMaildirOps, &MxMboxOps, &MxMhOps, &MxMmdfOps,
#ifdef USE_COMPRESSED
    &MxCompOps,
#endif
  };

  enum MailboxType rc;

  for (size_t i = 0; i < mutt_array_size(no_stat); i++)
  {
    rc = no_stat[i]->path_probe(path, NULL);
    if (rc != MUTT_UNKNOWN)
      return rc;
  }

  struct stat st2 = { 0 };
  if (!st)
    st = &st2;

  if (stat(path, st) != 0)
  {
<<<<<<< HEAD
    mutt_debug(LL_DEBUG1, "unable to stat %s: %s (errno %d).\n", path, strerror(errno), errno);
=======
    mutt_debug(LL_DEBUG1, "unable to stat %s: %s (errno %d).\n", path,
               strerror(errno), errno);
>>>>>>> 69f8d0f2
    return MUTT_UNKNOWN;
  }

  for (size_t i = 0; i < mutt_array_size(with_stat); i++)
  {
    rc = with_stat[i]->path_probe(path, st);
    if (rc != MUTT_UNKNOWN)
      return rc;
  }

  return rc;
}

/**
 * mx_path_canon - Canonicalise a mailbox path - Wrapper for MxOps::path_canon
 */
int mx_path_canon(char *buf, size_t buflen, const char *folder, enum MailboxType *magic)
{
  if (!buf)
    return -1;

  for (size_t i = 0; i < 3; i++)
  {
    /* Look for !! ! - < > or ^ followed by / or NUL */
    if ((buf[0] == '!') && (buf[1] == '!'))
    {
      if (((buf[2] == '/') || (buf[2] == '\0')))
      {
        mutt_str_inline_replace(buf, buflen, 2, LastFolder);
      }
    }
    else if ((buf[0] == '+') || (buf[0] == '='))
    {
      size_t folder_len = mutt_str_strlen(Folder);
      if ((folder_len > 0) && (Folder[folder_len - 1] != '/'))
      {
        buf[0] = '/';
        mutt_str_inline_replace(buf, buflen, 0, Folder);
      }
      else
      {
        mutt_str_inline_replace(buf, buflen, 1, Folder);
      }
    }
    else if ((buf[1] == '/') || (buf[1] == '\0'))
    {
      if (buf[0] == '!')
      {
        mutt_str_inline_replace(buf, buflen, 1, Spoolfile);
      }
      else if (buf[0] == '-')
      {
        mutt_str_inline_replace(buf, buflen, 1, LastFolder);
      }
      else if (buf[0] == '<')
      {
        mutt_str_inline_replace(buf, buflen, 1, Record);
      }
      else if (buf[0] == '>')
      {
        mutt_str_inline_replace(buf, buflen, 1, Mbox);
      }
      else if (buf[0] == '^')
      {
        mutt_str_inline_replace(buf, buflen, 1, CurrentFolder);
      }
      else if (buf[0] == '~')
      {
        mutt_str_inline_replace(buf, buflen, 1, HomeDir);
      }
    }
    else if (buf[0] == '@')
    {
      /* elm compatibility, @ expands alias to user name */
      struct Address *alias = mutt_alias_lookup(buf + 1);
      if (!alias)
        break;

      struct Email *e = mutt_email_new();
      e->env = mutt_env_new();
      e->env->from = alias;
      e->env->to = alias;
      mutt_default_save(buf, buflen, e);
      e->env->from = NULL;
      e->env->to = NULL;
      mutt_email_free(&e);
      break;
    }
    else
    {
      break;
    }
  }

  // if (!folder) //XXX - use inherited version, or pass NULL to backend?
  //   return -1;

  enum MailboxType magic2 = mx_path_probe(buf, NULL);
  if (magic)
    *magic = magic2;
  const struct MxOps *ops = mx_get_ops(magic2);
  if (!ops || !ops->path_canon)
    return -1;

  if (ops->path_canon(buf, buflen) < 0)
  {
    mutt_path_canon(buf, buflen, HomeDir);
  }

  return 0;
}

/**
 * mx_path_canon2 - XXX
 * canonicalise the path to realpath
 */
int mx_path_canon2(struct Mailbox *m, const char *folder)
{
  if (!m)
    return -1;

  if (m->realpath[0] == '\0')
    mutt_str_strfcpy(m->realpath, m->path, sizeof(m->realpath));

  int rc = mx_path_canon(m->realpath, sizeof(m->realpath), folder, &m->magic);
  if (rc >= 0)
  {
    m->mx_ops = mx_get_ops(m->magic);
    mutt_str_strfcpy(m->path, m->realpath, sizeof(m->path));
  }

  return rc;
}

/**
 * mx_path_pretty - Abbreviate a mailbox path - Wrapper for MxOps::path_pretty
 */
int mx_path_pretty(char *buf, size_t buflen, const char *folder)
{
  enum MailboxType magic = mx_path_probe(buf, NULL);
  const struct MxOps *ops = mx_get_ops(magic);
  if (!ops)
    return -1;

  if (!ops->path_canon)
    return -1;

  if (ops->path_canon(buf, buflen) < 0)
    return -1;

  if (!ops->path_pretty)
    return -1;

  if (ops->path_pretty(buf, buflen, folder) < 0)
    return -1;

  return 0;
}

/**
 * mx_path_parent - Find the parent of a mailbox path - Wrapper for MxOps::path_parent
 */
int mx_path_parent(char *buf, size_t buflen)
{
  if (!buf)
    return -1;

  return 0;
}

/**
 * mx_msg_padding_size - Bytes of padding between messages - Wrapper for MxOps::msg_padding_size
 * @param m Mailbox
 * @retval num Number of bytes of padding
 *
 * mmdf and mbox add separators, which leads a small discrepancy when computing
 * vsize for a limited view.
 */
int mx_msg_padding_size(struct Mailbox *m)
{
  if (!m || !m->mx_ops || !m->mx_ops->msg_padding_size)
    return 0;

  return m->mx_ops->msg_padding_size(m);
}

/**
 * mx_ac_find - XXX
 */
struct Account *mx_ac_find(struct Mailbox *m)
{
  if (!m || !m->mx_ops)
    return NULL;

  struct Account *np = NULL;
  TAILQ_FOREACH(np, &AllAccounts, entries)
  {
    if (np->magic != m->magic)
      continue;

    if (m->mx_ops->ac_find(np, m->realpath))
      return np;
  }

  return NULL;
}

/**
 * mx_mbox_find - XXX
 *
 * find a mailbox on an account
 */
struct Mailbox *mx_mbox_find(struct Account *a, const char *path)
{
  if (!a || !path)
    return NULL;

  struct MailboxNode *np = NULL;
  STAILQ_FOREACH(np, &a->mailboxes, entries)
  {
    if (mutt_str_strcmp(np->mailbox->realpath, path) == 0)
      return np->mailbox;
  }

  return NULL;
}

/**
 * mx_mbox_find2 - XXX
 *
 * find a mailbox on an account
 */
struct Mailbox *mx_mbox_find2(const char *path)
{
  if (!path)
    return NULL;

  char buf[PATH_MAX];
  mutt_str_strfcpy(buf, path, sizeof(buf));
  mx_path_canon(buf, sizeof(buf), Folder, NULL);

  struct Account *np = NULL;
  TAILQ_FOREACH(np, &AllAccounts, entries)
  {
    struct Mailbox *m = mx_mbox_find(np, buf);
    if (m)
      return m;
  }

  return NULL;
}

/**
 * mx_path_resolve - XXX
 */
struct Mailbox *mx_path_resolve(const char *path)
{
  if (!path)
    return NULL;

  struct Mailbox *m = mx_mbox_find2(path);
  if (m)
    return m;

  m = mailbox_new();
  m->flags = MB_HIDDEN;
  mutt_str_strfcpy(m->path, path, sizeof(m->path));
  mx_path_canon2(m, Folder);

  return m;
}

/**
 * mx_ac_add - Add a Mailbox to an Account - Wrapper for MxOps::ac_add
 */
int mx_ac_add(struct Account *a, struct Mailbox *m)
{
  if (!a || !m || !m->mx_ops || !m->mx_ops->ac_add)
    return -1;

  if (m->mx_ops->ac_add(a, m) < 0)
    return -1;

  m->account = a;
  struct MailboxNode *np = mutt_mem_calloc(1, sizeof(*np));
  np->mailbox = m;
  STAILQ_INSERT_TAIL(&a->mailboxes, np, entries);
  return 0;
}

/**
 * mx_ac_remove - Remove a Mailbox from an Account and delete Account if empty
 * @param m Mailbox to remove
 */
int mx_ac_remove(struct Mailbox *m)
{
  if (!m || !m->account)
    return -1;

  account_remove_mailbox(m->account, m);
  return 0;
}

/**
 * mx_mbox_check_stats - Check the statistics for a mailbox - Wrapper for MxOps::mbox_check_stats
 */
int mx_mbox_check_stats(struct Mailbox *m, int flags)
{
  if (!m)
    return -1;

  return m->mx_ops->mbox_check_stats(m, flags);
}

/**
 * mx_save_hcache - Save message to the header cache - Wrapper for MxOps::msg_save_hcache()
 * @param m Mailbox
 * @param e Email
 * @retval  0 Success
 * @retval -1 Failure
 *
 * Write a single header out to the header cache.
 */
int mx_save_hcache(struct Mailbox *m, struct Email *e)
{
  if (!m->mx_ops || !m->mx_ops->msg_save_hcache)
    return 0;

  return m->mx_ops->msg_save_hcache(m, e);
}<|MERGE_RESOLUTION|>--- conflicted
+++ resolved
@@ -1254,12 +1254,8 @@
 
   if (stat(path, st) != 0)
   {
-<<<<<<< HEAD
-    mutt_debug(LL_DEBUG1, "unable to stat %s: %s (errno %d).\n", path, strerror(errno), errno);
-=======
     mutt_debug(LL_DEBUG1, "unable to stat %s: %s (errno %d).\n", path,
                strerror(errno), errno);
->>>>>>> 69f8d0f2
     return MUTT_UNKNOWN;
   }
 
