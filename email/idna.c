/**
 * @file
 * Handling of international domain names
 *
 * @authors
 * Copyright (C) 2003,2005,2008-2009 Thomas Roessler <roessler@does-not-exist.org>
 *
 * @copyright
 * This program is free software: you can redistribute it and/or modify it under
 * the terms of the GNU General Public License as published by the Free Software
 * Foundation, either version 2 of the License, or (at your option) any later
 * version.
 *
 * This program is distributed in the hope that it will be useful, but WITHOUT
 * ANY WARRANTY; without even the implied warranty of MERCHANTABILITY or FITNESS
 * FOR A PARTICULAR PURPOSE.  See the GNU General Public License for more
 * details.
 *
 * You should have received a copy of the GNU General Public License along with
 * this program.  If not, see <http://www.gnu.org/licenses/>.
 */

/**
 * @page email_idna Handling of international domain names
 *
 * Handling of international domain names
 */

#include "config.h"
#include <stdbool.h>
#include <stdio.h>
#include <string.h>
#include "mutt/mutt.h"
#include "idna2.h"
#ifdef HAVE_STRINGPREP_H
#include <stringprep.h>
#elif defined(HAVE_IDN_STRINGPREP_H)
#include <idn/stringprep.h>
#endif
#ifdef HAVE_IDN2_H
#include <idn2.h>
#elif defined(HAVE_IDN_IDN2_H)
#include <idn/idn2.h>
#elif defined(HAVE_IDNA_H)
#include <idna.h>
#elif defined(HAVE_IDN_IDNA_H)
#include <idn/idna.h>
#endif

/* These Config Variables are only used in mutt/idna.c */
#ifdef HAVE_LIBIDN
bool IdnDecode; ///< Config: (idn) Decode international domain names
bool IdnEncode; ///< Config: (idn) Encode international domain names
#endif

#ifdef HAVE_LIBIDN
/* Work around incompatibilities in the libidn API */
#if (!defined(HAVE_IDNA_TO_ASCII_8Z) && defined(HAVE_IDNA_TO_ASCII_FROM_UTF8))
#define idna_to_ascii_8z(a, b, c)                                              \
  idna_to_ascii_from_utf8(a, b, (c) &1, ((c) &2) ? 1 : 0)
#endif
#if (!defined(HAVE_IDNA_TO_ASCII_LZ) && defined(HAVE_IDNA_TO_ASCII_FROM_LOCALE))
#define idna_to_ascii_lz(a, b, c)                                              \
  idna_to_ascii_from_locale(a, b, (c) &1, ((c) &2) ? 1 : 0)
#endif
#if (!defined(HAVE_IDNA_TO_UNICODE_8Z8Z) && defined(HAVE_IDNA_TO_UNICODE_UTF8_FROM_UTF8))
#define idna_to_unicode_8z8z(a, b, c)                                          \
  idna_to_unicode_utf8_from_utf8(a, b, (c) &1, ((c) &2) ? 1 : 0)
#endif
#endif /* HAVE_LIBIDN */

#ifdef HAVE_LIBIDN
/**
 * check_idn - Is domain in Punycode?
 * @param domain Domain to test
 * @retval true At least one part of domain is in Punycode
 */
static bool check_idn(char *domain)
{
  if (!domain)
    return false;

  if (mutt_str_startswith(domain, "xn--", CASE_IGNORE))
    return true;

  while ((domain = strchr(domain, '.')))
  {
    if (mutt_str_startswith(++domain, "xn--", CASE_IGNORE))
      return true;
  }

  return false;
}

/**
 * mutt_idna_to_ascii_lz - Convert a domain to Punycode
 * @param[in]  input  Domain
 * @param[out] output Result
 * @param[in]  flags  Flags, e.g. IDNA_ALLOW_UNASSIGNED
 * @retval 0 Success
 * @retval >0 Failure, error code
 *
 * Convert a domain from the current locale to Punycode.
 *
 * @note The caller must free output
 */
int mutt_idna_to_ascii_lz(const char *input, char **output, int flags)
{
  return idna_to_ascii_lz(input, output, flags);
}
#endif /* HAVE_LIBIDN */

/**
 * mutt_idna_intl_to_local - Convert an email's domain from Punycode
 * @param user   Username
 * @param domain Domain
 * @param flags  Flags, e.g. #MI_MAY_BE_IRREVERSIBLE
 * @retval ptr  Newly allocated local email address
 * @retval NULL Error in conversion
 *
 * If #IdnDecode is set, then the domain will be converted from Punycode.
 * For example, "xn--ls8h.la" becomes the emoji domain: ":poop:.la"
 * Then the user and domain are changed from 'utf-8' to the encoding in
 * #Charset.
 *
 * If the flag #MI_MAY_BE_IRREVERSIBLE is NOT given, then the results will be
 * checked to make sure that the transformation is "undo-able".
 *
 * @note The caller must free the returned string.
 */
char *mutt_idna_intl_to_local(const char *user, const char *domain, int flags)
{
  char *mailbox = NULL;
  char *reversed_user = NULL, *reversed_domain = NULL;
  char *tmp = NULL;

  char *local_user = mutt_str_strdup(user);
  char *local_domain = mutt_str_strdup(domain);

#ifdef HAVE_LIBIDN
  bool is_idn_encoded = check_idn(local_domain);
  if (is_idn_encoded && IdnDecode)
  {
    if (idna_to_unicode_8z8z(local_domain, &tmp, IDNA_ALLOW_UNASSIGNED) != IDNA_SUCCESS)
      goto cleanup;
    mutt_str_replace(&local_domain, tmp);
    FREE(&tmp);
  }
#endif /* HAVE_LIBIDN */

  /* we don't want charset-hook effects, so we set flags to 0 */
  if (mutt_ch_convert_string(&local_user, "utf-8", Charset, 0) != 0)
    goto cleanup;

  if (mutt_ch_convert_string(&local_domain, "utf-8", Charset, 0) != 0)
    goto cleanup;

  /* make sure that we can convert back and come out with the same
   * user and domain name.  */
  if ((flags & MI_MAY_BE_IRREVERSIBLE) == 0)
  {
    reversed_user = mutt_str_strdup(local_user);

    if (mutt_ch_convert_string(&reversed_user, Charset, "utf-8", 0) != 0)
    {
      mutt_debug(LL_DEBUG1, "Not reversible. Charset conv to utf-8 failed for user = '%s'.\n",
                 reversed_user);
      goto cleanup;
    }

    if (mutt_str_strcasecmp(user, reversed_user) != 0)
    {
<<<<<<< HEAD
      mutt_debug(LL_DEBUG1, "#1 Not reversible. orig = '%s', reversed = '%s'.\n", user, reversed_user);
=======
      mutt_debug(LL_DEBUG1, "#1 Not reversible. orig = '%s', reversed = '%s'.\n",
                 user, reversed_user);
>>>>>>> 69f8d0f2
      goto cleanup;
    }

    reversed_domain = mutt_str_strdup(local_domain);

    if (mutt_ch_convert_string(&reversed_domain, Charset, "utf-8", 0) != 0)
    {
      mutt_debug(LL_DEBUG1, "Not reversible. Charset conv to utf-8 failed for domain = '%s'.\n",
                 reversed_domain);
      goto cleanup;
    }

#ifdef HAVE_LIBIDN
    /* If the original domain was UTF-8, idna encoding here could
     * produce a non-matching domain!  Thus we only want to do the
     * idna_to_ascii_8z() if the original domain was IDNA encoded.
     */
    if (is_idn_encoded && IdnDecode)
    {
      if (idna_to_ascii_8z(reversed_domain, &tmp, IDNA_ALLOW_UNASSIGNED) != IDNA_SUCCESS)
      {
        mutt_debug(LL_DEBUG1, "Not reversible. idna_to_ascii_8z failed for domain = '%s'.\n",
                   reversed_domain);
        goto cleanup;
      }
      mutt_str_replace(&reversed_domain, tmp);
    }
#endif /* HAVE_LIBIDN */

    if (mutt_str_strcasecmp(domain, reversed_domain) != 0)
    {
<<<<<<< HEAD
      mutt_debug(LL_DEBUG1, "#2 Not reversible. orig = '%s', reversed = '%s'.\n", domain, reversed_domain);
=======
      mutt_debug(LL_DEBUG1, "#2 Not reversible. orig = '%s', reversed = '%s'.\n",
                 domain, reversed_domain);
>>>>>>> 69f8d0f2
      goto cleanup;
    }
  }

  mailbox = mutt_mem_malloc(mutt_str_strlen(local_user) + mutt_str_strlen(local_domain) + 2);
  sprintf(mailbox, "%s@%s", NONULL(local_user), NONULL(local_domain));

cleanup:
  FREE(&local_user);
  FREE(&local_domain);
  FREE(&tmp);
  FREE(&reversed_domain);
  FREE(&reversed_user);

  return mailbox;
}

/**
 * mutt_idna_local_to_intl - Convert an email's domain to Punycode
 * @param user   Username
 * @param domain Domain
 * @retval ptr  Newly allocated Punycode email address
 * @retval NULL Error in conversion
 *
 * The user and domain are assumed to be encoded according to #Charset.
 * They are converted to 'utf-8'.  If #IdnEncode is set, then the domain
 * will be converted to Punycode.  For example, the emoji domain:
 * ":poop:.la" becomes "xn--ls8h.la"
 *
 * @note The caller must free the returned string.
 */
char *mutt_idna_local_to_intl(const char *user, const char *domain)
{
  char *mailbox = NULL;
  char *tmp = NULL;

  char *intl_user = mutt_str_strdup(user);
  char *intl_domain = mutt_str_strdup(domain);

  /* we don't want charset-hook effects, so we set flags to 0 */
  if (mutt_ch_convert_string(&intl_user, Charset, "utf-8", 0) != 0)
    goto cleanup;

  if (mutt_ch_convert_string(&intl_domain, Charset, "utf-8", 0) != 0)
    goto cleanup;

#ifdef HAVE_LIBIDN
  if (IdnEncode)
  {
    if (idna_to_ascii_8z(intl_domain, &tmp, IDNA_ALLOW_UNASSIGNED) != IDNA_SUCCESS)
      goto cleanup;
    mutt_str_replace(&intl_domain, tmp);
  }
#endif /* HAVE_LIBIDN */

  mailbox = mutt_mem_malloc(mutt_str_strlen(intl_user) + mutt_str_strlen(intl_domain) + 2);
  sprintf(mailbox, "%s@%s", NONULL(intl_user), NONULL(intl_domain));

cleanup:
  FREE(&intl_user);
  FREE(&intl_domain);
  FREE(&tmp);

  return mailbox;
}

/**
 * mutt_idna_print_version - Create an IDN version string
 * @retval str Version string
 *
 * @note This is a static string and must not be freed.
 */
const char *mutt_idna_print_version(void)
{
  static char vstring[STRING];

#ifdef HAVE_IDN2_H
  snprintf(vstring, sizeof(vstring), "libidn2: %s (compiled with %s)",
           idn2_check_version(NULL), IDN2_VERSION);
#elif defined(HAVE_LIBIDN)
  snprintf(vstring, sizeof(vstring), "libidn: %s (compiled with %s)",
           stringprep_check_version(NULL), STRINGPREP_VERSION);
#endif

  return vstring;
}<|MERGE_RESOLUTION|>--- conflicted
+++ resolved
@@ -170,12 +170,8 @@
 
     if (mutt_str_strcasecmp(user, reversed_user) != 0)
     {
-<<<<<<< HEAD
-      mutt_debug(LL_DEBUG1, "#1 Not reversible. orig = '%s', reversed = '%s'.\n", user, reversed_user);
-=======
       mutt_debug(LL_DEBUG1, "#1 Not reversible. orig = '%s', reversed = '%s'.\n",
                  user, reversed_user);
->>>>>>> 69f8d0f2
       goto cleanup;
     }
 
@@ -207,12 +203,8 @@
 
     if (mutt_str_strcasecmp(domain, reversed_domain) != 0)
     {
-<<<<<<< HEAD
-      mutt_debug(LL_DEBUG1, "#2 Not reversible. orig = '%s', reversed = '%s'.\n", domain, reversed_domain);
-=======
       mutt_debug(LL_DEBUG1, "#2 Not reversible. orig = '%s', reversed = '%s'.\n",
                  domain, reversed_domain);
->>>>>>> 69f8d0f2
       goto cleanup;
     }
   }
