--- conflicted
+++ resolved
@@ -506,12 +506,8 @@
 
   while (true)
   {
-<<<<<<< HEAD
-    const int chunk = mutt_socket_readln_d(buf, sizeof(buf), adata->conn, MUTT_SOCK_LOG_FULL);
-=======
     const int chunk =
         mutt_socket_readln_d(buf, sizeof(buf), adata->conn, MUTT_SOCK_LOG_FULL);
->>>>>>> 69f8d0f2
     if (chunk < 0)
     {
       adata->status = POP_DISCONNECTED;
