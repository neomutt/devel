/**
 * @file
 * IMAP network mailbox
 *
 * @authors
 * Copyright (C) 1996-1998,2012 Michael R. Elkins <me@mutt.org>
 * Copyright (C) 1996-1999 Brandon Long <blong@fiction.net>
 * Copyright (C) 1999-2009,2012,2017 Brendan Cully <brendan@kublai.com>
 * Copyright (C) 2018 Richard Russon <rich@flatcap.org>
 *
 * @copyright
 * This program is free software: you can redistribute it and/or modify it under
 * the terms of the GNU General Public License as published by the Free Software
 * Foundation, either version 2 of the License, or (at your option) any later
 * version.
 *
 * This program is distributed in the hope that it will be useful, but WITHOUT
 * ANY WARRANTY; without even the implied warranty of MERCHANTABILITY or FITNESS
 * FOR A PARTICULAR PURPOSE.  See the GNU General Public License for more
 * details.
 *
 * You should have received a copy of the GNU General Public License along with
 * this program.  If not, see <http://www.gnu.org/licenses/>.
 */

/**
 * @page imap_imap IMAP network mailbox
 *
 * Support for IMAP4rev1, with the occasional nod to IMAP 4.
 */

#include "config.h"
#include <limits.h>
#include <stdbool.h>
#include <stdio.h>
#include <stdlib.h>
#include <string.h>
#include <time.h>
#include <unistd.h>
#include "imap_private.h"
#include "mutt/mutt.h"
#include "email/lib.h"
#include "conn/conn.h"
#include "mutt.h"
#include "imap.h"
#include "account.h"
#include "auth.h"
#include "bcache.h"
#include "commands.h"
#include "context.h"
#include "curs_lib.h"
#include "globals.h"
#include "hook.h"
#include "mailbox.h"
#include "message.h"
#include "mutt_account.h"
#include "mutt_logging.h"
#include "mutt_socket.h"
#include "muttlib.h"
#include "mx.h"
#include "pattern.h"
#include "progress.h"
#include "protos.h"
#include "sort.h"
#ifdef USE_HCACHE
#include "hcache/hcache.h"
#endif
#ifdef ENABLE_NLS
#include <libintl.h>
#endif

/* These Config Variables are only used in imap/imap.c */
bool ImapIdle; ///< Config: (imap) Use the IMAP IDLE extension to check for new mail

/**
 * check_capabilities - Make sure we can log in to this server
 * @param adata Imap Account data
 * @retval  0 Success
 * @retval -1 Failure
 */
static int check_capabilities(struct ImapAccountData *adata)
{
  if (imap_exec(adata, "CAPABILITY", 0) != IMAP_EXEC_SUCCESS)
  {
    imap_error("check_capabilities", adata->buf);
    return -1;
  }

  if (!((adata->capabilities & IMAP_CAP_IMAP4) || (adata->capabilities & IMAP_CAP_IMAP4REV1)))
  {
    mutt_error(
        _("This IMAP server is ancient. NeoMutt does not work with it."));
    return -1;
  }

  return 0;
}

/**
 * get_flags - Make a simple list out of a FLAGS response
 * @param hflags List to store flags
 * @param s      String containing flags
 * @retval ptr End of the flags
 * @retval ptr NULL Failure
 *
 * return stream following FLAGS response
 */
static char *get_flags(struct ListHead *hflags, char *s)
{
  /* sanity-check string */
  const size_t plen = mutt_str_startswith(s, "FLAGS", CASE_IGNORE);
  if (plen == 0)
  {
    mutt_debug(LL_DEBUG1, "not a FLAGS response: %s\n", s);
    return NULL;
  }
  s += plen;
  SKIPWS(s);
  if (*s != '(')
  {
    mutt_debug(LL_DEBUG1, "bogus FLAGS response: %s\n", s);
    return NULL;
  }

  /* update caller's flags handle */
  while (*s && *s != ')')
  {
    s++;
    SKIPWS(s);
    const char *flag_word = s;
    while (*s && (*s != ')') && !ISSPACE(*s))
      s++;
    const char ctmp = *s;
    *s = '\0';
    if (*flag_word)
      mutt_list_insert_tail(hflags, mutt_str_strdup(flag_word));
    *s = ctmp;
  }

  /* note bad flags response */
  if (*s != ')')
  {
    mutt_debug(LL_DEBUG1, "Unterminated FLAGS response: %s\n", s);
    mutt_list_free(hflags);

    return NULL;
  }

  s++;

  return s;
}

/**
 * set_flag - append str to flags if we currently have permission according to aclflag
 * @param[in]  m       Selected Imap Mailbox
 * @param[in]  aclflag Permissions, e.g. #MUTT_ACL_WRITE
 * @param[in]  flag    Does the email have the flag set?
 * @param[in]  str     Server flag name
 * @param[out] flags   Buffer for server command
 * @param[in]  flsize  Length of buffer
 */
static void set_flag(struct Mailbox *m, int aclflag, int flag, const char *str,
                     char *flags, size_t flsize)
{
  if (m->rights & aclflag)
    if (flag && imap_has_flag(&imap_mdata_get(m)->flags, str))
      mutt_str_strcat(flags, flsize, str);
}

/**
 * make_msg_set - Make a message set
 * @param[in]  m       Selected Imap Mailbox
 * @param[in]  buf     Buffer to store message set
 * @param[in]  flag    Flags to match, e.g. #MUTT_DELETED
 * @param[in]  changed Matched messages that have been altered
 * @param[in]  invert  Flag matches should be inverted
 * @param[out] pos     Cursor used for multiple calls to this function
 * @retval num Messages in the set
 *
 * @note Headers must be in SORT_ORDER. See imap_exec_msgset() for args.
 * Pos is an opaque pointer a la strtok(). It should be 0 at first call.
 */
static int make_msg_set(struct Mailbox *m, struct Buffer *buf, int flag,
                        bool changed, bool invert, int *pos)
{
  int count = 0;             /* number of messages in message set */
  unsigned int setstart = 0; /* start of current message range */
  int n;
  bool started = false;

  struct ImapAccountData *adata = imap_adata_get(m);
  if (!adata || adata->mailbox != m)
    return -1;

  struct Email **emails = m->emails;

  for (n = *pos; (n < m->msg_count) && ((buf->dptr - buf->data) < IMAP_MAX_CMDLEN); n++)
  {
    bool match = false; /* whether current message matches flag condition */
    /* don't include pending expunged messages */
    if (emails[n]->active)
    {
      switch (flag)
      {
        case MUTT_DELETED:
          if (emails[n]->deleted != imap_edata_get(emails[n])->deleted)
            match = invert ^ emails[n]->deleted;
          break;
        case MUTT_FLAG:
          if (emails[n]->flagged != imap_edata_get(emails[n])->flagged)
            match = invert ^ emails[n]->flagged;
          break;
        case MUTT_OLD:
          if (emails[n]->old != imap_edata_get(emails[n])->old)
            match = invert ^ emails[n]->old;
          break;
        case MUTT_READ:
          if (emails[n]->read != imap_edata_get(emails[n])->read)
            match = invert ^ emails[n]->read;
          break;
        case MUTT_REPLIED:
          if (emails[n]->replied != imap_edata_get(emails[n])->replied)
            match = invert ^ emails[n]->replied;
          break;
        case MUTT_TAG:
          if (emails[n]->tagged)
            match = true;
          break;
        case MUTT_TRASH:
          if (emails[n]->deleted && !emails[n]->purge)
            match = true;
          break;
      }
    }

    if (match && (!changed || emails[n]->changed))
    {
      count++;
      if (setstart == 0)
      {
        setstart = imap_edata_get(emails[n])->uid;
        if (!started)
        {
          mutt_buffer_add_printf(buf, "%u", imap_edata_get(emails[n])->uid);
          started = true;
        }
        else
          mutt_buffer_add_printf(buf, ",%u", imap_edata_get(emails[n])->uid);
      }
      /* tie up if the last message also matches */
      else if (n == (m->msg_count - 1))
        mutt_buffer_add_printf(buf, ":%u", imap_edata_get(emails[n])->uid);
    }
    /* End current set if message doesn't match or we've reached the end
     * of the mailbox via inactive messages following the last match. */
    else if (setstart && (emails[n]->active || n == adata->mailbox->msg_count - 1))
    {
      if (imap_edata_get(emails[n - 1])->uid > setstart)
        mutt_buffer_add_printf(buf, ":%u", imap_edata_get(emails[n - 1])->uid);
      setstart = 0;
    }
  }

  *pos = n;

  return count;
}

/**
 * compare_flags_for_copy - Compare local flags against the server
 * @param e Email
 * @retval true  Flags have changed
 * @retval false Flags match cached server flags
 *
 * The comparison of flags EXCLUDES the deleted flag.
 */
static bool compare_flags_for_copy(struct Email *e)
{
  struct ImapEmailData *edata = e->edata;

  if (e->read != edata->read)
    return true;
  if (e->old != edata->old)
    return true;
  if (e->flagged != edata->flagged)
    return true;
  if (e->replied != edata->replied)
    return true;

  return false;
}

/**
 * sync_helper - Sync flag changes to the server
 * @param m     Selected Imap Mailbox
 * @param right ACL, e.g. #MUTT_ACL_DELETE
 * @param flag  Mutt flag, e.g. MUTT_DELETED
 * @param name  Name of server flag
 * @retval >=0 Success, number of messages
 * @retval  -1 Failure
 */
static int sync_helper(struct Mailbox *m, int right, int flag, const char *name)
{
  int count = 0;
  int rc;
  char buf[LONG_STRING];

  if (!m)
    return -1;

  if ((m->rights & right) == 0)
    return 0;

  if (right == MUTT_ACL_WRITE && !imap_has_flag(&imap_mdata_get(m)->flags, name))
    return 0;

  snprintf(buf, sizeof(buf), "+FLAGS.SILENT (%s)", name);
  rc = imap_exec_msgset(m, "UID STORE", buf, flag, true, false);
  if (rc < 0)
    return rc;
  count += rc;

  buf[0] = '-';
  rc = imap_exec_msgset(m, "UID STORE", buf, flag, true, true);
  if (rc < 0)
    return rc;
  count += rc;

  return count;
}

/**
 * do_search - Perform a search of messages
 * @param search  List of pattern to match
 * @param allpats Must all patterns match?
 * @retval num Number of patterns search that should be done server-side
 *
 * Count the number of patterns that can be done by the server (are full-text).
 */
static int do_search(const struct Pattern *search, int allpats)
{
  int rc = 0;
  const struct Pattern *pat = NULL;

  for (pat = search; pat; pat = pat->next)
  {
    switch (pat->op)
    {
      case MUTT_BODY:
      case MUTT_HEADER:
      case MUTT_WHOLE_MSG:
        if (pat->stringmatch)
          rc++;
        break;
      case MUTT_SERVERSEARCH:
        rc++;
        break;
      default:
        if (pat->child && do_search(pat->child, 1))
          rc++;
    }

    if (!allpats)
      break;
  }

  return rc;
}

/**
 * compile_search - Convert NeoMutt pattern to IMAP search
 * @param m   Mailbox
 * @param pat Pattern to convert
 * @param buf Buffer for result
 * @retval  0 Success
 * @retval -1 Failure
 *
 * Convert neomutt Pattern to IMAP SEARCH command containing only elements
 * that require full-text search (neomutt already has what it needs for most
 * match types, and does a better job (eg server doesn't support regexes).
 */
static int compile_search(struct Mailbox *m, const struct Pattern *pat, struct Buffer *buf)
{
  if (do_search(pat, 0) == 0)
    return 0;

  if (pat->not)
    mutt_buffer_addstr(buf, "NOT ");

  if (pat->child)
  {
    int clauses;

    clauses = do_search(pat->child, 1);
    if (clauses > 0)
    {
      const struct Pattern *clause = pat->child;

      mutt_buffer_addch(buf, '(');

      while (clauses)
      {
        if (do_search(clause, 0))
        {
          if (pat->op == MUTT_OR && clauses > 1)
            mutt_buffer_addstr(buf, "OR ");
          clauses--;

          if (compile_search(m, clause, buf) < 0)
            return -1;

          if (clauses)
            mutt_buffer_addch(buf, ' ');
        }
        clause = clause->next;
      }

      mutt_buffer_addch(buf, ')');
    }
  }
  else
  {
    char term[STRING];
    char *delim = NULL;

    switch (pat->op)
    {
      case MUTT_HEADER:
        mutt_buffer_addstr(buf, "HEADER ");

        /* extract header name */
        delim = strchr(pat->p.str, ':');
        if (!delim)
        {
          mutt_error(_("Header search without header name: %s"), pat->p.str);
          return -1;
        }
        *delim = '\0';
        imap_quote_string(term, sizeof(term), pat->p.str, false);
        mutt_buffer_addstr(buf, term);
        mutt_buffer_addch(buf, ' ');

        /* and field */
        *delim = ':';
        delim++;
        SKIPWS(delim);
        imap_quote_string(term, sizeof(term), delim, false);
        mutt_buffer_addstr(buf, term);
        break;
      case MUTT_BODY:
        mutt_buffer_addstr(buf, "BODY ");
        imap_quote_string(term, sizeof(term), pat->p.str, false);
        mutt_buffer_addstr(buf, term);
        break;
      case MUTT_WHOLE_MSG:
        mutt_buffer_addstr(buf, "TEXT ");
        imap_quote_string(term, sizeof(term), pat->p.str, false);
        mutt_buffer_addstr(buf, term);
        break;
      case MUTT_SERVERSEARCH:
      {
        struct ImapAccountData *adata = imap_adata_get(m);
        if (!(adata->capabilities & IMAP_CAP_X_GM_EXT1))
        {
          mutt_error(_("Server-side custom search not supported: %s"), pat->p.str);
          return -1;
        }
      }
        mutt_buffer_addstr(buf, "X-GM-RAW ");
        imap_quote_string(term, sizeof(term), pat->p.str, false);
        mutt_buffer_addstr(buf, term);
        break;
    }
  }

  return 0;
}

/**
 * longest_common_prefix - Find longest prefix common to two strings
 * @param dest  Destination buffer
 * @param src   Source buffer
 * @param start Starting offset into string
 * @param dlen  Destination buffer length
 * @retval num Length of the common string
 *
 * Trim dest to the length of the longest prefix it shares with src.
 */
static size_t longest_common_prefix(char *dest, const char *src, size_t start, size_t dlen)
{
  size_t pos = start;

  while (pos < dlen && dest[pos] && dest[pos] == src[pos])
    pos++;
  dest[pos] = '\0';

  return pos;
}

/**
 * complete_hosts - Look for completion matches for mailboxes
 * @param buf Partial mailbox name to complete
 * @param buflen  Length of buffer
 * @retval  0 Success
 * @retval -1 Failure
 *
 * look for IMAP URLs to complete from defined mailboxes. Could be extended to
 * complete over open connections and account/folder hooks too.
 */
static int complete_hosts(char *buf, size_t buflen)
{
  // struct Connection *conn = NULL;
  int rc = -1;
  size_t matchlen;

  matchlen = mutt_str_strlen(buf);
  struct MailboxNode *np = NULL;
  STAILQ_FOREACH(np, &AllMailboxes, entries)
  {
    if (!mutt_str_startswith(np->mailbox->path, buf, CASE_MATCH))
      continue;

    if (rc)
    {
      mutt_str_strfcpy(buf, np->mailbox->path, buflen);
      rc = 0;
    }
    else
      longest_common_prefix(buf, np->mailbox->path, matchlen, buflen);
  }

#if 0
  TAILQ_FOREACH(conn, mutt_socket_head(), entries)
  {
    struct Url url;
    char urlstr[LONG_STRING];

    if (conn->account.type != MUTT_ACCT_TYPE_IMAP)
      continue;

    mutt_account_tourl(&conn->account, &url);
    /* FIXME: how to handle multiple users on the same host? */
    url.user = NULL;
    url.path = NULL;
    url_tostring(&url, urlstr, sizeof(urlstr), 0);
    if (mutt_str_strncmp(buf, urlstr, matchlen) == 0)
    {
      if (rc)
      {
        mutt_str_strfcpy(buf, urlstr, buflen);
        rc = 0;
      }
      else
        longest_common_prefix(buf, urlstr, matchlen, buflen);
    }
  }
#endif

  return rc;
}

/**
 * imap_create_mailbox - Create a new mailbox
 * @param adata Imap Account data
 * @param mailbox Mailbox to create
 * @retval  0 Success
 * @retval -1 Failure
 */
int imap_create_mailbox(struct ImapAccountData *adata, char *mailbox)
{
  char buf[LONG_STRING * 2], mbox[LONG_STRING];

  imap_munge_mbox_name(adata->unicode, mbox, sizeof(mbox), mailbox);
  snprintf(buf, sizeof(buf), "CREATE %s", mbox);

  if (imap_exec(adata, buf, 0) != IMAP_EXEC_SUCCESS)
  {
    mutt_error(_("CREATE failed: %s"), imap_cmd_trailer(adata));
    return -1;
  }

  return 0;
}

/**
 * imap_access - Check permissions on an IMAP mailbox with a new connection
 * @param path Mailbox path
 * @retval  0 Success
 * @retval <0 Failure
 *
 * TODO: ACL checks. Right now we assume if it exists we can mess with it.
 * TODO: This method should take a Mailbox as parameter to be able to reuse the
 * existing connection.
 */
int imap_access(const char *path)
{
  if (imap_path_status(path, false) >= 0)
    return 0;
  else
    return -1;
}

/**
 * imap_rename_mailbox - Rename a mailbox
 * @param adata Imap Account data
 * @param oldname Existing mailbox
 * @param newname New name for mailbox
 * @retval  0 Success
 * @retval -1 Failure
 */
int imap_rename_mailbox(struct ImapAccountData *adata, char *oldname, const char *newname)
{
  char oldmbox[LONG_STRING];
  char newmbox[LONG_STRING];
  int rc = 0;

  imap_munge_mbox_name(adata->unicode, oldmbox, sizeof(oldmbox), oldname);
  imap_munge_mbox_name(adata->unicode, newmbox, sizeof(newmbox), newname);

  struct Buffer *b = mutt_buffer_pool_get();
  mutt_buffer_printf(b, "RENAME %s %s", oldmbox, newmbox);

  if (imap_exec(adata, mutt_b2s(b), 0) != IMAP_EXEC_SUCCESS)
    rc = -1;

  mutt_buffer_pool_release(&b);

  return rc;
}

/**
 * imap_delete_mailbox - Delete a mailbox
 * @param m  Mailbox
 * @param path  name of the mailbox to delete
 * @retval  0 Success
 * @retval -1 Failure
 */
int imap_delete_mailbox(struct Mailbox *m, char *path)
{
  char buf[PATH_MAX];
  char mbox[PATH_MAX];
  struct Url *url = url_parse(path);

  struct ImapAccountData *adata = imap_adata_get(m);
  imap_munge_mbox_name(adata->unicode, mbox, sizeof(mbox), url->path);
  url_free(&url);
  snprintf(buf, sizeof(buf), "DELETE %s", mbox);
  if (imap_exec(m->account->adata, buf, 0) != IMAP_EXEC_SUCCESS)
    return -1;

  return 0;
}

/**
 * imap_logout - Gracefully log out of server
 * @param adata Imap Account data
 */
static void imap_logout(struct ImapAccountData *adata)
{
  /* we set status here to let imap_handle_untagged know we _expect_ to
   * receive a bye response (so it doesn't freak out and close the conn) */
  if (adata->state == IMAP_DISCONNECTED)
  {
    return;
  }

  adata->status = IMAP_BYE;
  imap_cmd_start(adata, "LOGOUT");
  if (ImapPollTimeout <= 0 || mutt_socket_poll(adata->conn, ImapPollTimeout) != 0)
  {
    while (imap_cmd_step(adata) == IMAP_CMD_CONTINUE)
      ;
  }
  mutt_socket_close(adata->conn);
  adata->state = IMAP_DISCONNECTED;
}

/**
 * imap_logout_all - close all open connections
 *
 * Quick and dirty until we can make sure we've got all the context we need.
 */
void imap_logout_all(void)
{
  struct Account *np = NULL;
  TAILQ_FOREACH(np, &AllAccounts, entries)
  {
    if (np->magic != MUTT_IMAP)
      continue;

    struct ImapAccountData *adata = np->adata;
    if (!adata)
      continue;

    struct Connection *conn = adata->conn;
    if (!conn || (conn->fd < 0))
      continue;

    mutt_message(_("Closing connection to %s..."), conn->account.host);
    imap_logout(np->adata);
    mutt_clear_error();
  }
}

/**
 * imap_read_literal - Read bytes bytes from server into file
 * @param fp    File handle for email file
 * @param adata Imap Account data
 * @param bytes Number of bytes to read
 * @param pbar  Progress bar
 * @retval  0 Success
 * @retval -1 Failure
 *
 * Not explicitly buffered, relies on FILE buffering.
 *
 * @note Strips `\r` from `\r\n`.
 *       Apparently even literals use `\r\n`-terminated strings ?!
 */
int imap_read_literal(FILE *fp, struct ImapAccountData *adata,
                      unsigned long bytes, struct Progress *pbar)
{
  char c;
  bool r = false;
  struct Buffer *buf = NULL;

  if (DebugLevel >= IMAP_LOG_LTRL)
    buf = mutt_buffer_alloc(bytes + 10);

  mutt_debug(LL_DEBUG2, "reading %ld bytes\n", bytes);

  for (unsigned long pos = 0; pos < bytes; pos++)
  {
    if (mutt_socket_readchar(adata->conn, &c) != 1)
    {
      mutt_debug(LL_DEBUG1, "error during read, %ld bytes read\n", pos);
      adata->status = IMAP_FATAL;

      mutt_buffer_free(&buf);
      return -1;
    }

    if (r && c != '\n')
      fputc('\r', fp);

    if (c == '\r')
    {
      r = true;
      continue;
    }
    else
      r = false;

    fputc(c, fp);

    if (pbar && !(pos % 1024))
      mutt_progress_update(pbar, pos, -1);
    if (DebugLevel >= IMAP_LOG_LTRL)
      mutt_buffer_addch(buf, c);
  }

  if (DebugLevel >= IMAP_LOG_LTRL)
  {
    mutt_debug(IMAP_LOG_LTRL, "\n%s", buf->data);
    mutt_buffer_free(&buf);
  }
  return 0;
}

/**
 * imap_expunge_mailbox - Purge messages from the server
 * @param m Mailbox
 *
 * Purge IMAP portion of expunged messages from the context. Must not be done
 * while something has a handle on any headers (eg inside pager or editor).
 * That is, check IMAP_REOPEN_ALLOW.
 */
void imap_expunge_mailbox(struct Mailbox *m)
{
  struct ImapAccountData *adata = imap_adata_get(m);
  struct ImapMboxData *mdata = imap_mdata_get(m);
  if (!adata || !mdata)
    return;

  struct Email *e = NULL;

#ifdef USE_HCACHE
  mdata->hcache = imap_hcache_open(adata, mdata);
#endif

  for (int i = 0; i < m->msg_count; i++)
  {
    e = m->emails[i];

    if (e->index == INT_MAX)
    {
      mutt_debug(LL_DEBUG2, "Expunging message UID %u.\n", imap_edata_get(e)->uid);

      e->active = false;
      m->size -= e->content->length;

      imap_cache_del(m, e);
#ifdef USE_HCACHE
      imap_hcache_del(mdata, imap_edata_get(e)->uid);
#endif

      mutt_hash_int_delete(mdata->uid_hash, imap_edata_get(e)->uid, e);

      imap_edata_free((void **) &e->edata);
    }
    else
    {
      e->index = i;
      /* NeoMutt has several places where it turns off e->active as a
       * hack.  For example to avoid FLAG updates, or to exclude from
       * imap_exec_msgset.
       *
       * Unfortunately, when a reopen is allowed and the IMAP_EXPUNGE_PENDING
       * flag becomes set (e.g. a flag update to a modified header),
       * this function will be called by imap_cmd_finish().
       *
       * The ctx_update_tables() will free and remove these "inactive" headers,
       * despite that an EXPUNGE was not received for them.
       * This would result in memory leaks and segfaults due to dangling
       * pointers in the msn_index and uid_hash.
       *
       * So this is another hack to work around the hacks.  We don't want to
       * remove the messages, so make sure active is on.
       */
      e->active = true;
    }
  }

#ifdef USE_HCACHE
  imap_hcache_close(mdata);
#endif

  mutt_mailbox_changed(m, MBN_UPDATE);
  mutt_mailbox_changed(m, MBN_RESORT);
}

/**
 * imap_open_connection - Open an IMAP connection
 * @param adata Imap Account data
 * @retval  0 Success
 * @retval -1 Failure
 */
int imap_open_connection(struct ImapAccountData *adata)
{
  char buf[LONG_STRING];

  if (mutt_socket_open(adata->conn) < 0)
    return -1;

  adata->state = IMAP_CONNECTED;

  if (imap_cmd_step(adata) != IMAP_CMD_OK)
  {
    imap_close_connection(adata);
    return -1;
  }

  if (mutt_str_startswith(adata->buf, "* OK", CASE_IGNORE))
  {
    if (!mutt_str_startswith(adata->buf, "* OK [CAPABILITY", CASE_IGNORE) &&
        check_capabilities(adata))
    {
      goto bail;
    }
#ifdef USE_SSL
    /* Attempt STARTTLS if available and desired. */
    if (!adata->conn->ssf && (SslForceTls || (adata->capabilities & IMAP_CAP_STARTTLS)))
    {
      int rc;

      if (SslForceTls)
        rc = MUTT_YES;
      else if ((rc = query_quadoption(SslStarttls,
                                      _("Secure connection with TLS?"))) == MUTT_ABORT)
      {
        goto err_close_conn;
      }
      if (rc == MUTT_YES)
      {
        rc = imap_exec(adata, "STARTTLS", 0);
        if (rc == IMAP_EXEC_FATAL)
          goto bail;
        if (rc != IMAP_EXEC_ERROR)
        {
          if (mutt_ssl_starttls(adata->conn))
          {
            mutt_error(_("Could not negotiate TLS connection"));
            goto err_close_conn;
          }
          else
          {
            /* RFC2595 demands we recheck CAPABILITY after TLS completes. */
            if (imap_exec(adata, "CAPABILITY", 0))
              goto bail;
          }
        }
      }
    }

    if (SslForceTls && !adata->conn->ssf)
    {
      mutt_error(_("Encrypted connection unavailable"));
      goto err_close_conn;
    }
#endif
  }
  else if (mutt_str_startswith(adata->buf, "* PREAUTH", CASE_IGNORE))
  {
    adata->state = IMAP_AUTHENTICATED;
    if (check_capabilities(adata) != 0)
      goto bail;
    FREE(&adata->capstr);
  }
  else
  {
    imap_error("imap_open_connection()", buf);
    goto bail;
  }

  return 0;

#ifdef USE_SSL
err_close_conn:
  imap_close_connection(adata);
#endif
bail:
  FREE(&adata->capstr);
  return -1;
}

/**
 * imap_close_connection - Close an IMAP connection
 * @param adata Imap Account data
 */
void imap_close_connection(struct ImapAccountData *adata)
{
  if (adata->state != IMAP_DISCONNECTED)
  {
    mutt_socket_close(adata->conn);
    adata->state = IMAP_DISCONNECTED;
  }
  adata->seqno = false;
  adata->nextcmd = false;
  adata->lastcmd = false;
  adata->status = 0;
  memset(adata->cmds, 0, sizeof(struct ImapCommand) * adata->cmdslots);
}

/**
 * imap_has_flag - Does the flag exist in the list
 * @param flag_list List of server flags
 * @param flag      Flag to find
 * @retval true Flag exists
 *
 * Do a caseless comparison of the flag against a flag list, return true if
 * found or flag list has '\*'.
 */
bool imap_has_flag(struct ListHead *flag_list, const char *flag)
{
  if (STAILQ_EMPTY(flag_list))
    return false;

  struct ListNode *np = NULL;
  STAILQ_FOREACH(np, flag_list, entries)
  {
    if (mutt_str_strcasecmp(np->data, flag) == 0)
      return true;

    if (mutt_str_strcmp(np->data, "\\*") == 0)
      return true;
  }

  return false;
}

/**
 * compare_uid - Compare two UIDs
 * @param a First UID
 * @param b Second UID
 * @retval -1 a precedes b
 * @retval  0 a and b are identical
 * @retval  1 b precedes a
 */
static int compare_uid(const void *a, const void *b)
{
  struct Email **ea = (struct Email **) a;
  struct Email **eb = (struct Email **) b;
  return imap_edata_get(*ea)->uid - imap_edata_get(*eb)->uid;
}

/**
 * imap_exec_msgset - Prepare commands for all messages matching conditions
 * @param m       Selected Imap Mailbox
 * @param pre     prefix commands
 * @param post    postfix commands
 * @param flag    flag type on which to filter, e.g. MUTT_REPLIED
 * @param changed include only changed messages in message set
 * @param invert  invert sense of flag, eg MUTT_READ matches unread messages
 * @retval num Matched messages
 * @retval -1  Failure
 *
 * pre/post: commands are of the form "%s %s %s %s", tag, pre, message set, post
 * Prepares commands for all messages matching conditions
 * (must be flushed with imap_exec)
 */
int imap_exec_msgset(struct Mailbox *m, const char *pre, const char *post,
                     int flag, bool changed, bool invert)
{
  struct ImapAccountData *adata = imap_adata_get(m);
  if (!adata || adata->mailbox != m)
    return -1;

  struct Email **emails = NULL;
  short oldsort;
  int pos;
  int rc;
  int count = 0;

  struct Buffer *cmd = mutt_buffer_new();

  /* We make a copy of the headers just in case resorting doesn't give
   exactly the original order (duplicate messages?), because other parts of
   the ctx are tied to the header order. This may be overkill. */
  oldsort = Sort;
  if (Sort != SORT_ORDER)
  {
    emails = m->emails;
    m->emails = mutt_mem_malloc(m->msg_count * sizeof(struct Email *));
    memcpy(m->emails, emails, m->msg_count * sizeof(struct Email *));

    Sort = SORT_ORDER;
    qsort(m->emails, m->msg_count, sizeof(struct Email *), compare_uid);
  }

  pos = 0;

  do
  {
    cmd->dptr = cmd->data;
    mutt_buffer_add_printf(cmd, "%s ", pre);
    rc = make_msg_set(m, cmd, flag, changed, invert, &pos);
    if (rc > 0)
    {
      mutt_buffer_add_printf(cmd, " %s", post);
      if (imap_exec(adata, cmd->data, IMAP_CMD_QUEUE) != IMAP_EXEC_SUCCESS)
      {
        rc = -1;
        goto out;
      }
      count += rc;
    }
  } while (rc > 0);

  rc = count;

out:
  mutt_buffer_free(&cmd);
  if (oldsort != Sort)
  {
    Sort = oldsort;
    FREE(&m->emails);
    m->emails = emails;
  }

  return rc;
}

/**
 * imap_sync_message_for_copy - Update server to reflect the flags of a single message
 * @param[in]  m            Mailbox
 * @param[in]  e            Email
 * @param[in]  cmd          Buffer for the command string
 * @param[out] err_continue Did the user force a continue?
 * @retval  0 Success
 * @retval -1 Failure
 *
 * Update the IMAP server to reflect the flags for a single message before
 * performing a "UID COPY".
 *
 * @note This does not sync the "deleted" flag state, because it is not
 *       desirable to propagate that flag into the copy.
 */
int imap_sync_message_for_copy(struct Mailbox *m, struct Email *e,
                               struct Buffer *cmd, int *err_continue)
{
  struct ImapAccountData *adata = imap_adata_get(m);
  if (!adata || adata->mailbox != m)
    return -1;

  char flags[LONG_STRING];
  char *tags = NULL;
  char uid[11];

  if (!compare_flags_for_copy(e))
  {
    if (e->deleted == imap_edata_get(e)->deleted)
      e->changed = false;
    return 0;
  }

  snprintf(uid, sizeof(uid), "%u", imap_edata_get(e)->uid);
  cmd->dptr = cmd->data;
  mutt_buffer_addstr(cmd, "UID STORE ");
  mutt_buffer_addstr(cmd, uid);

  flags[0] = '\0';

  set_flag(m, MUTT_ACL_SEEN, e->read, "\\Seen ", flags, sizeof(flags));
  set_flag(m, MUTT_ACL_WRITE, e->old, "Old ", flags, sizeof(flags));
  set_flag(m, MUTT_ACL_WRITE, e->flagged, "\\Flagged ", flags, sizeof(flags));
  set_flag(m, MUTT_ACL_WRITE, e->replied, "\\Answered ", flags, sizeof(flags));
  set_flag(m, MUTT_ACL_DELETE, imap_edata_get(e)->deleted, "\\Deleted ", flags,
           sizeof(flags));

  if (m->rights & MUTT_ACL_WRITE)
  {
    /* restore system flags */
    if (imap_edata_get(e)->flags_system)
      mutt_str_strcat(flags, sizeof(flags), imap_edata_get(e)->flags_system);
    /* set custom flags */
    tags = driver_tags_get_with_hidden(&e->tags);
    if (tags)
    {
      mutt_str_strcat(flags, sizeof(flags), tags);
      FREE(&tags);
    }
  }

  mutt_str_remove_trailing_ws(flags);

  /* UW-IMAP is OK with null flags, Cyrus isn't. The only solution is to
   * explicitly revoke all system flags (if we have permission) */
  if (!*flags)
  {
    set_flag(m, MUTT_ACL_SEEN, 1, "\\Seen ", flags, sizeof(flags));
    set_flag(m, MUTT_ACL_WRITE, 1, "Old ", flags, sizeof(flags));
    set_flag(m, MUTT_ACL_WRITE, 1, "\\Flagged ", flags, sizeof(flags));
    set_flag(m, MUTT_ACL_WRITE, 1, "\\Answered ", flags, sizeof(flags));
    set_flag(m, MUTT_ACL_DELETE, !imap_edata_get(e)->deleted, "\\Deleted ",
             flags, sizeof(flags));

    /* erase custom flags */
    if ((m->rights & MUTT_ACL_WRITE) && imap_edata_get(e)->flags_remote)
      mutt_str_strcat(flags, sizeof(flags), imap_edata_get(e)->flags_remote);

    mutt_str_remove_trailing_ws(flags);

    mutt_buffer_addstr(cmd, " -FLAGS.SILENT (");
  }
  else
    mutt_buffer_addstr(cmd, " FLAGS.SILENT (");

  mutt_buffer_addstr(cmd, flags);
  mutt_buffer_addstr(cmd, ")");

  /* dumb hack for bad UW-IMAP 4.7 servers spurious FLAGS updates */
  e->active = false;

  /* after all this it's still possible to have no flags, if you
   * have no ACL rights */
  if (*flags && (imap_exec(adata, cmd->data, 0) != IMAP_EXEC_SUCCESS) &&
      err_continue && (*err_continue != MUTT_YES))
  {
    *err_continue = imap_continue("imap_sync_message: STORE failed", adata->buf);
    if (*err_continue != MUTT_YES)
    {
      e->active = true;
      return -1;
    }
  }

  /* server have now the updated flags */
  FREE(&imap_edata_get(e)->flags_remote);
  imap_edata_get(e)->flags_remote = driver_tags_get_with_hidden(&e->tags);

  e->active = true;
  if (e->deleted == imap_edata_get(e)->deleted)
    e->changed = false;

  return 0;
}

/**
 * imap_check_mailbox - use the NOOP or IDLE command to poll for new mail
 * @param m     Mailbox
 * @param force Don't wait
 * @retval #MUTT_REOPENED  mailbox has been externally modified
 * @retval #MUTT_NEW_MAIL  new mail has arrived
 * @retval 0               no change
 * @retval -1              error
 */
int imap_check_mailbox(struct Mailbox *m, bool force)
{
  if (!m || !m->account)
    return -1;

  struct ImapAccountData *adata = imap_adata_get(m);
  struct ImapMboxData *mdata = imap_mdata_get(m);

  /* overload keyboard timeout to avoid many mailbox checks in a row.
   * Most users don't like having to wait exactly when they press a key. */
  int result = 0;

  /* try IDLE first, unless force is set */
  if (!force && ImapIdle && (adata->capabilities & IMAP_CAP_IDLE) &&
      (adata->state != IMAP_IDLE || time(NULL) >= adata->lastread + ImapKeepalive))
  {
    if (imap_cmd_idle(adata) < 0)
      return -1;
  }
  if (adata->state == IMAP_IDLE)
  {
    while ((result = mutt_socket_poll(adata->conn, 0)) > 0)
    {
      if (imap_cmd_step(adata) != IMAP_CMD_CONTINUE)
      {
        mutt_debug(LL_DEBUG1, "Error reading IDLE response\n");
        return -1;
      }
    }
    if (result < 0)
    {
      mutt_debug(LL_DEBUG1, "Poll failed, disabling IDLE\n");
      adata->capabilities &= ~IMAP_CAP_IDLE; // Clear the flag
    }
  }

  if ((force || (adata->state != IMAP_IDLE && time(NULL) >= adata->lastread + Timeout)) &&
      imap_exec(adata, "NOOP", IMAP_CMD_POLL) != IMAP_EXEC_SUCCESS)
  {
    return -1;
  }

  /* We call this even when we haven't run NOOP in case we have pending
   * changes to process, since we can reopen here. */
  imap_cmd_finish(adata);

  if (mdata->check_status & IMAP_EXPUNGE_PENDING)
    result = MUTT_REOPENED;
  else if (mdata->check_status & IMAP_NEWMAIL_PENDING)
    result = MUTT_NEW_MAIL;
  else if (mdata->check_status & IMAP_FLAGS_PENDING)
    result = MUTT_FLAGS;

  mdata->check_status = 0;

  return result;
}

/**
 * imap_status - Refresh the number of total and new messages
 * @param adata  IMAP Account data
 * @param mdata  IMAP Mailbox data
 * @param queue  Queue the STATUS command
 * @retval num   Total number of messages
 */
static int imap_status(struct ImapAccountData *adata, struct ImapMboxData *mdata, bool queue)
{
  char *uid_validity_flag;
  char command[LONG_STRING * 2];

  if (!adata || !mdata)
    return -1;

  /* Don't issue STATUS on the selected mailbox, it will be NOOPed or
   * IDLEd elsewhere.
   * adata->mailbox may be NULL for connections other than the current
   * mailbox's.. #3216. */
  if (adata->mailbox && adata->mailbox->mdata == mdata)
  {
    adata->mailbox->has_new = false;
    return mdata->messages;
  }

  if (adata->capabilities & IMAP_CAP_IMAP4REV1)
    uid_validity_flag = "UIDVALIDITY";
  else if (adata->capabilities & IMAP_CAP_STATUS)
    uid_validity_flag = "UID-VALIDITY";
  else
  {
    mutt_debug(LL_DEBUG2, "Server doesn't support STATUS\n");
    return -1;
  }

  snprintf(command, sizeof(command), "STATUS %s (UIDNEXT %s UNSEEN RECENT MESSAGES)",
           mdata->munge_name, uid_validity_flag);

  int rc = imap_exec(adata, command, queue ? IMAP_CMD_QUEUE : 0 | IMAP_CMD_POLL);
  if (rc < 0)
  {
    mutt_debug(LL_DEBUG1, "Error queueing command\n");
    return rc;
  }
  return mdata->messages;
}

/**
 * imap_mbox_check_stats - Implements MxOps::mbox_check_stats()
 */
int imap_mbox_check_stats(struct Mailbox *m, int flags)
{
  int rc = imap_mailbox_status(m, true);
  if (rc > 0)
    rc = 0;
  return rc;
}

/**
 * imap_path_status - Refresh the number of total and new messages
 * @param path   Mailbox path
 * @param queue  Queue the STATUS command
 * @retval num   Total number of messages
 */
int imap_path_status(const char *path, bool queue)
{
  struct Mailbox *m = mx_mbox_find2(path);
  if (m)
    return imap_mailbox_status(m, queue);

  // FIXME(sileht): Is that case possible ?
  struct ImapAccountData *adata = NULL;
  struct ImapMboxData *mdata = NULL;

  if (imap_adata_find(path, &adata, &mdata) < 0)
    return -1;
  int rc = imap_status(adata, mdata, queue);
  imap_mdata_free((void *) &mdata);
  return rc;
}

/**
 * imap_mailbox_status - Refresh the number of total and new messages
 * @param m      Mailbox
 * @param queue  Queue the STATUS command
 * @retval num   Total number of messages
 *
 * @note Prepare the mailbox if we are not connected
 */
int imap_mailbox_status(struct Mailbox *m, bool queue)
{
  struct ImapAccountData *adata = imap_adata_get(m);
  struct ImapMboxData *mdata = imap_mdata_get(m);
  if (!adata || !mdata)
    return -1;
  return imap_status(adata, mdata, queue);
}

/**
 * imap_search - Find a matching mailbox
 * @param m   Mailbox
 * @param pat Pattern to match
 * @retval  0 Success
 * @retval -1 Failure
 */
int imap_search(struct Mailbox *m, const struct Pattern *pat)
{
  struct Buffer buf;
  struct ImapAccountData *adata = imap_adata_get(m);
  for (int i = 0; i < m->msg_count; i++)
    m->emails[i]->matched = false;

  if (do_search(pat, 1) == 0)
    return 0;

  mutt_buffer_init(&buf);
  mutt_buffer_addstr(&buf, "UID SEARCH ");
  if (compile_search(m, pat, &buf) < 0)
  {
    FREE(&buf.data);
    return -1;
  }
  if (imap_exec(adata, buf.data, 0) != IMAP_EXEC_SUCCESS)
  {
    FREE(&buf.data);
    return -1;
  }

  FREE(&buf.data);
  return 0;
}

/**
 * imap_subscribe - Subscribe to a mailbox
 * @param path      Mailbox path
 * @param subscribe True: subscribe, false: unsubscribe
 * @retval  0 Success
 * @retval -1 Failure
 */
int imap_subscribe(char *path, bool subscribe)
{
  struct ImapAccountData *adata = NULL;
  struct ImapMboxData *mdata = NULL;
  char buf[LONG_STRING * 2];
  char mbox[LONG_STRING];
  char errstr[STRING];
  struct Buffer err, token;
  size_t len = 0;

  if (imap_adata_find(path, &adata, &mdata) < 0)
    return -1;

  if (ImapCheckSubscribed)
  {
    mutt_buffer_init(&token);
    mutt_buffer_init(&err);
    err.data = errstr;
    err.dsize = sizeof(errstr);
    len = snprintf(mbox, sizeof(mbox), "%smailboxes ", subscribe ? "" : "un");
    imap_quote_string(mbox + len, sizeof(mbox) - len, path, true);
    if (mutt_parse_rc_line(mbox, &token, &err))
      mutt_debug(LL_DEBUG1, "Error adding subscribed mailbox: %s\n", errstr);
    FREE(&token.data);
  }

  if (subscribe)
    mutt_message(_("Subscribing to %s..."), mdata->name);
  else
    mutt_message(_("Unsubscribing from %s..."), mdata->name);

  snprintf(buf, sizeof(buf), "%sSUBSCRIBE %s", subscribe ? "" : "UN", mdata->munge_name);

  if (imap_exec(adata, buf, 0) != IMAP_EXEC_SUCCESS)
  {
    imap_mdata_free((void *) &mdata);
    return -1;
  }

  if (subscribe)
    mutt_message(_("Subscribed to %s"), mdata->name);
  else
    mutt_message(_("Unsubscribed from %s"), mdata->name);
  imap_mdata_free((void *) &mdata);
  return 0;
}

/**
 * imap_complete - Try to complete an IMAP folder path
 * @param buf Buffer for result
 * @param buflen Length of buffer
 * @param path Partial mailbox name to complete
 * @retval  0 Success
 * @retval -1 Failure
 *
 * Given a partial IMAP folder path, return a string which adds as much to the
 * path as is unique
 */
int imap_complete(char *buf, size_t buflen, char *path)
{
  struct ImapAccountData *adata = NULL;
  struct ImapMboxData *mdata = NULL;
  char tmp[LONG_STRING * 2];
  struct ImapList listresp;
  char completion[LONG_STRING];
  int clen;
  size_t matchlen = 0;
  int completions = 0;
  int rc;

  if (imap_adata_find(path, &adata, &mdata) < 0)
  {
    mutt_str_strfcpy(buf, path, buflen);
    return complete_hosts(buf, buflen);
  }

  /* fire off command */
  snprintf(tmp, sizeof(tmp), "%s \"\" \"%s%%\"",
           ImapListSubscribed ? "LSUB" : "LIST", mdata->real_name);

  imap_cmd_start(adata, tmp);

  /* and see what the results are */
  mutt_str_strfcpy(completion, mdata->name, sizeof(completion));
  imap_mdata_free((void *) &mdata);

  adata->cmdresult = &listresp;
  do
  {
    listresp.name = NULL;
    rc = imap_cmd_step(adata);

    if (rc == IMAP_CMD_CONTINUE && listresp.name)
    {
      /* if the folder isn't selectable, append delimiter to force browse
       * to enter it on second tab. */
      if (listresp.noselect)
      {
        clen = strlen(listresp.name);
        listresp.name[clen++] = listresp.delim;
        listresp.name[clen] = '\0';
      }
      /* copy in first word */
      if (!completions)
      {
        mutt_str_strfcpy(completion, listresp.name, sizeof(completion));
        matchlen = strlen(completion);
        completions++;
        continue;
      }

      matchlen = longest_common_prefix(completion, listresp.name, 0, matchlen);
      completions++;
    }
  } while (rc == IMAP_CMD_CONTINUE);
  adata->cmdresult = NULL;

  if (completions)
  {
    /* reformat output */
    imap_qualify_path(buf, buflen, &adata->conn_account, completion);
    mutt_pretty_mailbox(buf, buflen);
    return 0;
  }

  return -1;
}

/**
 * imap_fast_trash - Use server COPY command to copy deleted messages to trash
 * @param m    Mailbox
 * @param dest Mailbox to move to
 * @retval -1 Error
 * @retval  0 Success
 * @retval  1 Non-fatal error - try fetch/append
 */
int imap_fast_trash(struct Mailbox *m, char *dest)
{
  char prompt[LONG_STRING];
  int rc = -1;
  bool triedcreate = false;
  struct Buffer *sync_cmd = NULL;
  int err_continue = MUTT_NO;

  struct ImapAccountData *adata = imap_adata_get(m);
  struct ImapAccountData *dest_adata = NULL;
  struct ImapMboxData *dest_mdata = NULL;

  if (imap_adata_find(dest, &dest_adata, &dest_mdata) < 0)
    return -1;

  sync_cmd = mutt_buffer_new();

  /* check that the save-to folder is in the same account */
  if (!mutt_account_match(&(adata->conn->account), &(dest_adata->conn->account)))
  {
    mutt_debug(LL_DEBUG3, "%s not same server as %s\n", dest, m->path);
    goto out;
  }

  for (int i = 0; i < m->msg_count; i++)
  {
    if (m->emails[i]->active && m->emails[i]->changed &&
        m->emails[i]->deleted && !m->emails[i]->purge)
    {
      rc = imap_sync_message_for_copy(m, m->emails[i], sync_cmd, &err_continue);
      if (rc < 0)
      {
        mutt_debug(LL_DEBUG1, "could not sync\n");
        goto out;
      }
    }
  }

  /* loop in case of TRYCREATE */
  do
  {
    rc = imap_exec_msgset(m, "UID COPY", dest_mdata->munge_name, MUTT_TRASH, false, false);
    if (!rc)
    {
      mutt_debug(LL_DEBUG1, "No messages to trash\n");
      rc = -1;
      goto out;
    }
    else if (rc < 0)
    {
      mutt_debug(LL_DEBUG1, "could not queue copy\n");
      goto out;
    }
    else
    {
      mutt_message(ngettext("Copying %d message to %s...", "Copying %d messages to %s...", rc),
                   rc, dest_mdata->name);
    }

    /* let's get it on */
    rc = imap_exec(adata, NULL, 0);
    if (rc == IMAP_EXEC_ERROR)
    {
      if (triedcreate)
      {
        mutt_debug(LL_DEBUG1, "Already tried to create mailbox %s\n", dest_mdata->name);
        break;
      }
      /* bail out if command failed for reasons other than nonexistent target */
      if (!mutt_str_startswith(imap_get_qualifier(adata->buf), "[TRYCREATE]", CASE_IGNORE))
        break;
      mutt_debug(LL_DEBUG3, "server suggests TRYCREATE\n");
      snprintf(prompt, sizeof(prompt), _("Create %s?"), dest_mdata->name);
      if (Confirmcreate && mutt_yesorno(prompt, 1) != MUTT_YES)
      {
        mutt_clear_error();
        goto out;
      }
      if (imap_create_mailbox(adata, dest_mdata->name) < 0)
        break;
      triedcreate = true;
    }
  } while (rc == IMAP_EXEC_ERROR);

  if (rc != IMAP_EXEC_SUCCESS)
  {
    imap_error("imap_fast_trash", adata->buf);
    goto out;
  }

  rc = IMAP_EXEC_SUCCESS;

out:
  mutt_buffer_free(&sync_cmd);
  imap_mdata_free((void *) &dest_mdata);

  return (rc == IMAP_EXEC_SUCCESS ? 0 : -1);
}

/**
 * imap_sync_mailbox - Sync all the changes to the server
 * @param m       Mailbox
 * @param expunge if true do expunge
 * @param close   if true we move imap state to CLOSE
 * @retval  0 Success
 * @retval -1 Error
 */
int imap_sync_mailbox(struct Mailbox *m, bool expunge, bool close)
{
  if (!m)
    return -1;

  struct Email *e = NULL;
  struct Email **emails = NULL;
  int oldsort;
  int rc;

  struct ImapAccountData *adata = imap_adata_get(m);
  struct ImapMboxData *mdata = imap_mdata_get(m);

  if (adata->state < IMAP_SELECTED)
  {
    mutt_debug(LL_DEBUG2, "no mailbox selected\n");
    return -1;
  }

  /* This function is only called when the calling code expects the context
   * to be changed. */
  imap_allow_reopen(m);

  rc = imap_check_mailbox(m, false);
  if (rc != 0)
    return rc;

  /* if we are expunging anyway, we can do deleted messages very quickly... */
  if (expunge && (m->rights & MUTT_ACL_DELETE))
  {
    rc = imap_exec_msgset(m, "UID STORE", "+FLAGS.SILENT (\\Deleted)",
                          MUTT_DELETED, true, false);
    if (rc < 0)
    {
      mutt_error(_("Expunge failed"));
      return rc;
    }

    if (rc > 0)
    {
      /* mark these messages as unchanged so second pass ignores them. Done
       * here so BOGUS UW-IMAP 4.7 SILENT FLAGS updates are ignored. */
      for (int i = 0; i < m->msg_count; i++)
        if (m->emails[i]->deleted && m->emails[i]->changed)
          m->emails[i]->active = false;
      mutt_message(ngettext("Marking %d message deleted...",
                            "Marking %d messages deleted...", rc),
                   rc);
    }
  }

#ifdef USE_HCACHE
  mdata->hcache = imap_hcache_open(adata, mdata);
#endif

  /* save messages with real (non-flag) changes */
  for (int i = 0; i < m->msg_count; i++)
  {
    e = m->emails[i];

    if (e->deleted)
    {
      imap_cache_del(m, e);
#ifdef USE_HCACHE
      imap_hcache_del(mdata, imap_edata_get(e)->uid);
#endif
    }

    if (e->active && e->changed)
    {
#ifdef USE_HCACHE
      imap_hcache_put(mdata, e);
#endif
      /* if the message has been rethreaded or attachments have been deleted
       * we delete the message and reupload it.
       * This works better if we're expunging, of course. */
      /* TODO: why the e->env check? */
      if ((e->env && e->env->changed) || e->attach_del)
      {
        /* L10N: The plural is chosen by the last %d, i.e. the total number */
        mutt_message(ngettext("Saving changed message... [%d/%d]",
                              "Saving changed messages... [%d/%d]", m->msg_count),
                     i + 1, m->msg_count);
        mutt_save_message_ctx(e, true, false, false, m);
        /* TODO: why the check for h->env?  Is this possible? */
        if (e->env)
          e->env->changed = 0;
      }
    }
  }

#ifdef USE_HCACHE
  imap_hcache_close(mdata);
#endif

  /* presort here to avoid doing 10 resorts in imap_exec_msgset */
  oldsort = Sort;
  if (Sort != SORT_ORDER)
  {
    emails = m->emails;
    m->emails = mutt_mem_malloc(m->msg_count * sizeof(struct Email *));
    memcpy(m->emails, emails, m->msg_count * sizeof(struct Email *));

    Sort = SORT_ORDER;
    qsort(m->emails, m->msg_count, sizeof(struct Email *), mutt_get_sort_func(SORT_ORDER));
  }

  rc = sync_helper(m, MUTT_ACL_DELETE, MUTT_DELETED, "\\Deleted");
  if (rc >= 0)
    rc |= sync_helper(m, MUTT_ACL_WRITE, MUTT_FLAG, "\\Flagged");
  if (rc >= 0)
    rc |= sync_helper(m, MUTT_ACL_WRITE, MUTT_OLD, "Old");
  if (rc >= 0)
    rc |= sync_helper(m, MUTT_ACL_SEEN, MUTT_READ, "\\Seen");
  if (rc >= 0)
    rc |= sync_helper(m, MUTT_ACL_WRITE, MUTT_REPLIED, "\\Answered");

  if (oldsort != Sort)
  {
    Sort = oldsort;
    FREE(&m->emails);
    m->emails = emails;
  }

  /* Flush the queued flags if any were changed in sync_helper. */
  if (rc > 0)
    if (imap_exec(adata, NULL, 0) != IMAP_EXEC_SUCCESS)
      rc = -1;

  if (rc < 0)
  {
    if (close)
    {
      if (mutt_yesorno(_("Error saving flags. Close anyway?"), 0) == MUTT_YES)
      {
        adata->state = IMAP_AUTHENTICATED;
        return 0;
      }
    }
    else
      mutt_error(_("Error saving flags"));
    return -1;
  }

  /* Update local record of server state to reflect the synchronization just
   * completed.  imap_read_headers always overwrites hcache-origin flags, so
   * there is no need to mutate the hcache after flag-only changes. */
  for (int i = 0; i < m->msg_count; i++)
  {
    struct ImapEmailData *edata = imap_edata_get(m->emails[i]);
    edata->deleted = m->emails[i]->deleted;
    edata->flagged = m->emails[i]->flagged;
    edata->old = m->emails[i]->old;
    edata->read = m->emails[i]->read;
    edata->replied = m->emails[i]->replied;
    m->emails[i]->changed = false;
  }
  m->changed = false;

  /* We must send an EXPUNGE command if we're not closing. */
  if (expunge && !close && (m->rights & MUTT_ACL_DELETE))
  {
    mutt_message(_("Expunging messages from server..."));
    /* Set expunge bit so we don't get spurious reopened messages */
    mdata->reopen |= IMAP_EXPUNGE_EXPECTED;
    if (imap_exec(adata, "EXPUNGE", 0) != IMAP_EXEC_SUCCESS)
    {
      mdata->reopen &= ~IMAP_EXPUNGE_EXPECTED;
      imap_error(_("imap_sync_mailbox: EXPUNGE failed"), adata->buf);
      return -1;
    }
    mdata->reopen &= ~IMAP_EXPUNGE_EXPECTED;
  }

  if (expunge && close)
  {
    adata->closing = true;
    imap_exec(adata, "CLOSE", IMAP_CMD_QUEUE);
    adata->state = IMAP_AUTHENTICATED;
  }

  if (MessageCacheClean)
    imap_cache_clean(m);

  return 0;
}

/**
 * imap_ac_find - Find a Account that matches a Mailbox path
 */
struct Account *imap_ac_find(struct Account *a, const char *path)
{
  if (!a || (a->magic != MUTT_IMAP) || !path)
    return NULL;

  struct Url *url = url_parse(path);

  struct ImapAccountData *adata = a->adata;
  struct ConnAccount *ac = &adata->conn_account;

  if ((mutt_str_strcasecmp(url->host, ac->host) != 0) ||
      (mutt_str_strcasecmp(url->user, ac->user) != 0))
  {
    a = NULL;
  }

  url_free(&url);
  return a;
}

/**
 * imap_ac_add - Add a Mailbox to a Account
 */
int imap_ac_add(struct Account *a, struct Mailbox *m)
{
  if (!a || !m)
    return -1;

  if (m->magic != MUTT_IMAP)
    return -1;

  struct ImapAccountData *adata = a->adata;

  if (!adata)
  {
    struct ConnAccount conn_account;
    char mailbox[PATH_MAX];

    if (imap_parse_path(m->path, &conn_account, mailbox, sizeof(mailbox)) < 0)
      return -1;

    adata = imap_adata_new();
    adata->conn_account = conn_account;
    adata->conn = mutt_conn_new(&conn_account);
    if (!adata->conn)
      return -1;

    mutt_account_hook(m->realpath);

    if (imap_login(adata) < 0)
      return -1;

    a->adata = adata;
    a->free_adata = imap_adata_free;
  }

  if (!m->mdata)
  {
    struct Url *url = url_parse(m->path);
    struct ImapMboxData *mdata = imap_mdata_new(adata, url->path);

    /* fixup path and realpath, mainly to replace / by /INBOX */
    char buf[LONG_STRING];
    imap_qualify_path(buf, sizeof(buf), &adata->conn_account, mdata->name);
    mutt_str_strfcpy(m->path, buf, sizeof(m->path));
    mutt_str_strfcpy(m->realpath, m->path, sizeof(m->realpath));

    m->mdata = mdata;
    m->free_mdata = imap_mdata_free;
    url_free(&url);
  }
  return 0;
}

/**
 * imap_login -  Open an IMAP connection
 * @param adata Imap Account data
 * @retval  0 Success
 * @retval -1 Failure
 *
 * This method ensure ImapAccountData is connected and logged to
 * the imap server.
 */
int imap_login(struct ImapAccountData *adata)
{
  if (!adata)
    return -1;

  if (adata->state == IMAP_DISCONNECTED)
    imap_open_connection(adata);
  if (adata->state == IMAP_CONNECTED)
  {
    if (imap_authenticate(adata) == IMAP_AUTH_SUCCESS)
    {
      adata->state = IMAP_AUTHENTICATED;
      FREE(&adata->capstr);
      if (adata->conn->ssf)
<<<<<<< HEAD
        mutt_debug(LL_DEBUG2, "Communication encrypted at %d bits\n", adata->conn->ssf);
=======
        mutt_debug(LL_DEBUG2, "Communication encrypted at %d bits\n",
                   adata->conn->ssf);
>>>>>>> 69f8d0f2
    }
    else
      mutt_account_unsetpass(&adata->conn->account);
  }
  if (adata->state == IMAP_AUTHENTICATED)
  {
    /* capabilities may have changed */
    imap_exec(adata, "CAPABILITY", IMAP_CMD_QUEUE);

    /* enable RFC6855, if the server supports that */
    if (adata->capabilities & IMAP_CAP_ENABLE)
      imap_exec(adata, "ENABLE UTF8=ACCEPT", IMAP_CMD_QUEUE);

    /* enable QRESYNC.  Advertising QRESYNC also means CONDSTORE
     * is supported (even if not advertised), so flip that bit. */
    if (adata->capabilities & IMAP_CAP_QRESYNC)
    {
      adata->capabilities |= IMAP_CAP_CONDSTORE;
      if (ImapQResync)
        imap_exec(adata, "ENABLE QRESYNC", IMAP_CMD_QUEUE);
    }

    /* get root delimiter, '/' as default */
    adata->delim = '/';
    imap_exec(adata, "LIST \"\" \"\"", IMAP_CMD_QUEUE);

    /* we may need the root delimiter before we open a mailbox */
    imap_exec(adata, NULL, 0);
  }

  if (adata->state < IMAP_AUTHENTICATED)
    return -1;

  return 0;
}

/**
 * imap_mbox_open - Implements MxOps::mbox_open()
 */
static int imap_mbox_open(struct Mailbox *m)
{
  if (!m || !m->account || !m->mdata)
    return -1;

  char buf[PATH_MAX];
  int count = 0;
  int rc;
  const char *condstore = NULL;

  struct ImapAccountData *adata = imap_adata_get(m);
  struct ImapMboxData *mdata = imap_mdata_get(m);

  adata->mailbox = m;

  /* clear mailbox status */
  adata->status = 0;
  m->rights = 0;
  mdata->new_mail_count = 0;

  mutt_message(_("Selecting %s..."), mdata->name);

  /* pipeline ACL test */
  if (adata->capabilities & IMAP_CAP_ACL)
  {
    snprintf(buf, sizeof(buf), "MYRIGHTS %s", mdata->munge_name);
    imap_exec(adata, buf, IMAP_CMD_QUEUE);
  }
  /* assume we have all rights if ACL is unavailable */
  else
  {
    m->rights |= MUTT_ACL_LOOKUP | MUTT_ACL_READ | MUTT_ACL_SEEN | MUTT_ACL_WRITE |
                 MUTT_ACL_INSERT | MUTT_ACL_POST | MUTT_ACL_CREATE | MUTT_ACL_DELETE;
  }

  /* pipeline the postponed count if possible */
  struct Mailbox *m_postponed = mx_mbox_find2(Postponed);
  struct ImapAccountData *postponed_adata = imap_adata_get(m_postponed);
  if (postponed_adata &&
      mutt_account_match(&postponed_adata->conn_account, &adata->conn_account))
    imap_mailbox_status(m_postponed, true);

  if (ImapCheckSubscribed)
    imap_exec(adata, "LSUB \"\" \"*\"", IMAP_CMD_QUEUE);

#ifdef USE_HCACHE
  if ((adata->capabilities & IMAP_CAP_CONDSTORE) && ImapCondStore)
    condstore = " (CONDSTORE)";
  else
#endif
    condstore = "";

  snprintf(buf, sizeof(buf), "%s %s%s", m->readonly ? "EXAMINE" : "SELECT",
           mdata->munge_name, condstore);

  adata->state = IMAP_SELECTED;

  imap_cmd_start(adata, buf);

  do
  {
    char *pc = NULL;

    rc = imap_cmd_step(adata);
    if (rc != IMAP_CMD_CONTINUE)
      break;

    pc = adata->buf + 2;

    /* Obtain list of available flags here, may be overridden by a
     * PERMANENTFLAGS tag in the OK response */
    if (mutt_str_startswith(pc, "FLAGS", CASE_IGNORE))
    {
      /* don't override PERMANENTFLAGS */
      if (STAILQ_EMPTY(&mdata->flags))
      {
        mutt_debug(LL_DEBUG3, "Getting mailbox FLAGS\n");
        pc = get_flags(&mdata->flags, pc);
        if (!pc)
          goto fail;
      }
    }
    /* PERMANENTFLAGS are massaged to look like FLAGS, then override FLAGS */
    else if (mutt_str_startswith(pc, "OK [PERMANENTFLAGS", CASE_IGNORE))
    {
      mutt_debug(LL_DEBUG3, "Getting mailbox PERMANENTFLAGS\n");
      /* safe to call on NULL */
      mutt_list_free(&mdata->flags);
      /* skip "OK [PERMANENT" so syntax is the same as FLAGS */
      pc += 13;
      pc = get_flags(&(mdata->flags), pc);
      if (!pc)
        goto fail;
    }
    /* save UIDVALIDITY for the header cache */
    else if (mutt_str_startswith(pc, "OK [UIDVALIDITY", CASE_IGNORE))
    {
      mutt_debug(LL_DEBUG3, "Getting mailbox UIDVALIDITY\n");
      pc += 3;
      pc = imap_next_word(pc);
      if (mutt_str_atoui(pc, &mdata->uid_validity) < 0)
        goto fail;
    }
    else if (mutt_str_startswith(pc, "OK [UIDNEXT", CASE_IGNORE))
    {
      mutt_debug(LL_DEBUG3, "Getting mailbox UIDNEXT\n");
      pc += 3;
      pc = imap_next_word(pc);
      if (mutt_str_atoui(pc, &mdata->uid_next) < 0)
        goto fail;
    }
    else if (mutt_str_startswith(pc, "OK [HIGHESTMODSEQ", CASE_IGNORE))
    {
      mutt_debug(LL_DEBUG3, "Getting mailbox HIGHESTMODSEQ\n");
      pc += 3;
      pc = imap_next_word(pc);
      if (mutt_str_atoull(pc, &mdata->modseq) < 0)
        goto fail;
    }
    else if (mutt_str_startswith(pc, "OK [NOMODSEQ", CASE_IGNORE))
    {
      mutt_debug(LL_DEBUG3, "Mailbox has NOMODSEQ set\n");
      mdata->modseq = 0;
    }
    else
    {
      pc = imap_next_word(pc);
      if (mutt_str_startswith(pc, "EXISTS", CASE_IGNORE))
      {
        count = mdata->new_mail_count;
        mdata->new_mail_count = 0;
      }
    }
  } while (rc == IMAP_CMD_CONTINUE);

  if (rc == IMAP_CMD_NO)
  {
    char *s = imap_next_word(adata->buf); /* skip seq */
    s = imap_next_word(s);                /* Skip response */
    mutt_error("%s", s);
    goto fail;
  }

  if (rc != IMAP_CMD_OK)
    goto fail;

  /* check for READ-ONLY notification */
  if (mutt_str_startswith(imap_get_qualifier(adata->buf), "[READ-ONLY]", CASE_IGNORE) &&
      !(adata->capabilities & IMAP_CAP_ACL))
  {
    mutt_debug(LL_DEBUG2, "Mailbox is read-only.\n");
    m->readonly = true;
  }

  /* dump the mailbox flags we've found */
  if (DebugLevel > 2)
  {
    if (STAILQ_EMPTY(&mdata->flags))
      mutt_debug(LL_DEBUG3, "No folder flags found\n");
    else
    {
      struct ListNode *np = NULL;
      struct Buffer flag_buffer;
      mutt_buffer_init(&flag_buffer);
      mutt_buffer_printf(&flag_buffer, "Mailbox flags: ");
      STAILQ_FOREACH(np, &mdata->flags, entries)
      {
        mutt_buffer_add_printf(&flag_buffer, "[%s] ", np->data);
      }
      mutt_debug(LL_DEBUG3, "%s\n", flag_buffer.data);
      FREE(&flag_buffer.data);
    }
  }

  if (!((m->rights & MUTT_ACL_DELETE) || (m->rights & MUTT_ACL_SEEN) ||
        (m->rights & MUTT_ACL_WRITE) || (m->rights & MUTT_ACL_INSERT)))
  {
    m->readonly = true;
  }

  m->email_max = count;
  m->emails = mutt_mem_calloc(count, sizeof(struct Email *));
  m->v2r = mutt_mem_calloc(count, sizeof(int));
  m->msg_count = 0;
  m->msg_unread = 0;
  m->msg_flagged = 0;
  m->msg_new = 0;
  m->msg_deleted = 0;
  m->size = 0;
  m->vcount = 0;

  if (count && (imap_read_headers(m, 1, count, true) < 0))
  {
    mutt_error(_("Error opening mailbox"));
    goto fail;
  }

  mutt_debug(LL_DEBUG2, "msg_count is %d\n", m->msg_count);
  return 0;

fail:
  if (adata->state == IMAP_SELECTED)
    adata->state = IMAP_AUTHENTICATED;
  return -1;
}

/**
 * imap_mbox_open_append - Implements MxOps::mbox_open_append()
 */
static int imap_mbox_open_append(struct Mailbox *m, int flags)
{
  if (!m || !m->account)
    return -1;

  /* in APPEND mode, we appear to hijack an existing IMAP connection -
   * ctx is brand new and mostly empty */
  struct ImapAccountData *adata = imap_adata_get(m);
  struct ImapMboxData *mdata = imap_mdata_get(m);

  int rc = imap_mailbox_status(m, false);
  if (rc >= 0)
    return 0;
  if (rc == -1)
    return -1;

  char buf[PATH_MAX + 64];
  snprintf(buf, sizeof(buf), _("Create %s?"), mdata->name);
  if (Confirmcreate && mutt_yesorno(buf, 1) != MUTT_YES)
    return -1;

  if (imap_create_mailbox(adata, mdata->name) < 0)
    return -1;

  return 0;
}

/**
 * imap_mbox_check - Implements MxOps::mbox_check()
 * @param m          Mailbox
 * @param index_hint Remember our place in the index
 * @retval >0 Success, e.g. #MUTT_REOPENED
 * @retval -1 Failure
 */
static int imap_mbox_check(struct Mailbox *m, int *index_hint)
{
  if (!m)
    return -1;

  imap_allow_reopen(m);
  int rc = imap_check_mailbox(m, false);
  /* NOTE - ctx might have been changed at this point. In particular,
   * m could be NULL. Beware. */
  imap_disallow_reopen(m);

  return rc;
}

/**
 * imap_mbox_close - Implements MxOps::mbox_close()
 */
static int imap_mbox_close(struct Mailbox *m)
{
  if (!m)
    return -1;

  struct ImapAccountData *adata = imap_adata_get(m);
  struct ImapMboxData *mdata = imap_mdata_get(m);

  /* Check to see if the mailbox is actually open */
  if (!adata || !mdata)
    return 0;

  /* imap_mbox_open_append() borrows the struct ImapAccountData temporarily,
   * just for the connection.
   *
   * So when these are equal, it means we are actually closing the
   * mailbox and should clean up adata.  Otherwise, we don't want to
   * touch adata - it's still being used.
   */
  if (m == adata->mailbox)
  {
    if (adata->status != IMAP_FATAL && adata->state >= IMAP_SELECTED)
    {
      /* mx_mbox_close won't sync if there are no deleted messages
       * and the mailbox is unchanged, so we may have to close here */
      if (m->msg_deleted == 0)
      {
        adata->closing = true;
        imap_exec(adata, "CLOSE", IMAP_CMD_QUEUE);
      }
      adata->state = IMAP_AUTHENTICATED;
    }

    adata->mailbox = NULL;
    imap_mdata_cache_reset(m->mdata);
  }

  return 0;
}

/**
 * imap_msg_open_new - Implements MxOps::msg_open_new()
 */
static int imap_msg_open_new(struct Mailbox *m, struct Message *msg, struct Email *e)
{
  char tmp[PATH_MAX];

  mutt_mktemp(tmp, sizeof(tmp));
  msg->fp = mutt_file_fopen(tmp, "w");
  if (!msg->fp)
  {
    mutt_perror(tmp);
    return -1;
  }
  msg->path = mutt_str_strdup(tmp);
  return 0;
}

/**
 * imap_tags_edit - Implements MxOps::tags_edit()
 */
static int imap_tags_edit(struct Mailbox *m, const char *tags, char *buf, size_t buflen)
{
  struct ImapMboxData *mdata = imap_mdata_get(m);
  if (!mdata)
    return -1;

  char *new = NULL;
  char *checker = NULL;

  /* Check for \* flags capability */
  if (!imap_has_flag(&mdata->flags, NULL))
  {
    mutt_error(_("IMAP server doesn't support custom flags"));
    return -1;
  }

  *buf = '\0';
  if (tags)
    mutt_str_strfcpy(buf, tags, buflen);

  if (mutt_get_field("Tags: ", buf, buflen, 0) != 0)
    return -1;

  /* each keyword must be atom defined by rfc822 as:
   *
   * atom           = 1*<any CHAR except specials, SPACE and CTLs>
   * CHAR           = ( 0.-127. )
   * specials       = "(" / ")" / "<" / ">" / "@"
   *                  / "," / ";" / ":" / "\" / <">
   *                  / "." / "[" / "]"
   * SPACE          = ( 32. )
   * CTLS           = ( 0.-31., 127.)
   *
   * And must be separated by one space.
   */

  new = buf;
  checker = buf;
  SKIPWS(checker);
  while (*checker != '\0')
  {
    if (*checker < 32 || *checker >= 127 || // We allow space because it's the separator
        *checker == 40 ||                   // (
        *checker == 41 ||                   // )
        *checker == 60 ||                   // <
        *checker == 62 ||                   // >
        *checker == 64 ||                   // @
        *checker == 44 ||                   // ,
        *checker == 59 ||                   // ;
        *checker == 58 ||                   // :
        *checker == 92 ||                   // backslash
        *checker == 34 ||                   // "
        *checker == 46 ||                   // .
        *checker == 91 ||                   // [
        *checker == 93)                     // ]
    {
      mutt_error(_("Invalid IMAP flags"));
      return 0;
    }

    /* Skip duplicate space */
    while (*checker == ' ' && *(checker + 1) == ' ')
      checker++;

    /* copy char to new and go the next one */
    *new ++ = *checker++;
  }
  *new = '\0';
  new = buf; /* rewind */
  mutt_str_remove_trailing_ws(new);

  if (mutt_str_strcmp(tags, buf) == 0)
    return 0;
  return 1;
}

/**
 * imap_tags_commit - Implements MxOps::tags_commit()
 *
 * This method update the server flags on the server by
 * removing the last know custom flags of a header
 * and adds the local flags
 *
 * If everything success we push the local flags to the
 * last know custom flags (flags_remote).
 *
 * Also this method check that each flags is support by the server
 * first and remove unsupported one.
 */
static int imap_tags_commit(struct Mailbox *m, struct Email *e, char *buf)
{
  if (!m)
    return -1;

  struct Buffer *cmd = NULL;
  char uid[11];

  struct ImapAccountData *adata = imap_adata_get(m);

  if (*buf == '\0')
    buf = NULL;

  if (!(adata->mailbox->rights & MUTT_ACL_WRITE))
    return 0;

  snprintf(uid, sizeof(uid), "%u", imap_edata_get(e)->uid);

  /* Remove old custom flags */
  if (imap_edata_get(e)->flags_remote)
  {
    cmd = mutt_buffer_new();
    if (!cmd)
    {
      mutt_debug(LL_DEBUG1, "unable to allocate buffer\n");
      return -1;
    }
    cmd->dptr = cmd->data;
    mutt_buffer_addstr(cmd, "UID STORE ");
    mutt_buffer_addstr(cmd, uid);
    mutt_buffer_addstr(cmd, " -FLAGS.SILENT (");
    mutt_buffer_addstr(cmd, imap_edata_get(e)->flags_remote);
    mutt_buffer_addstr(cmd, ")");

    /* Should we return here, or we are fine and we could
     * continue to add new flags */
    if (imap_exec(adata, cmd->data, 0) != IMAP_EXEC_SUCCESS)
    {
      mutt_buffer_free(&cmd);
      return -1;
    }

    mutt_buffer_free(&cmd);
  }

  /* Add new custom flags */
  if (buf)
  {
    cmd = mutt_buffer_new();
    if (!cmd)
    {
      mutt_debug(LL_DEBUG1, "fail to remove old flags\n");
      return -1;
    }
    cmd->dptr = cmd->data;
    mutt_buffer_addstr(cmd, "UID STORE ");
    mutt_buffer_addstr(cmd, uid);
    mutt_buffer_addstr(cmd, " +FLAGS.SILENT (");
    mutt_buffer_addstr(cmd, buf);
    mutt_buffer_addstr(cmd, ")");

    if (imap_exec(adata, cmd->data, 0) != IMAP_EXEC_SUCCESS)
    {
      mutt_debug(LL_DEBUG1, "fail to add new flags\n");
      mutt_buffer_free(&cmd);
      return -1;
    }

    mutt_buffer_free(&cmd);
  }

  /* We are good sync them */
  mutt_debug(LL_DEBUG1, "NEW TAGS: %s\n", buf);
  driver_tags_replace(&e->tags, buf);
  FREE(&imap_edata_get(e)->flags_remote);
  imap_edata_get(e)->flags_remote = driver_tags_get_with_hidden(&e->tags);
  return 0;
}

/**
 * imap_path_probe - Is this an IMAP mailbox? - Implements MxOps::path_probe()
 */
enum MailboxType imap_path_probe(const char *path, const struct stat *st)
{
  if (!path)
    return MUTT_UNKNOWN;

  if (mutt_str_startswith(path, "imap://", CASE_IGNORE))
    return MUTT_IMAP;

  if (mutt_str_startswith(path, "imaps://", CASE_IGNORE))
    return MUTT_IMAP;

  return MUTT_UNKNOWN;
}

/**
 * imap_path_canon - Canonicalise a mailbox path - Implements MxOps::path_canon()
 */
int imap_path_canon(char *buf, size_t buflen)
{
  if (!buf)
    return -1;

  char tmp[PATH_MAX];
  char tmp2[PATH_MAX];
  struct Url *url = url_parse(buf);
  if (url)
  {
    imap_fix_path('\0', url->path, tmp, sizeof(tmp));
    url->path = tmp;
    url_tostring(url, tmp2, sizeof(tmp2), 0);
    mutt_str_strfcpy(buf, tmp2, buflen);
    url_free(&url);
  }

  return 0;
}

/**
 * imap_path_pretty - Implements MxOps::path_pretty()
 */
int imap_path_pretty(char *buf, size_t buflen, const char *folder)
{
  if (!buf || !folder)
    return -1;

  imap_pretty_mailbox(buf, folder);
  return 0;
}

/**
 * imap_path_parent - Implements MxOps::path_parent()
 */
int imap_path_parent(char *buf, size_t buflen)
{
  char tmp[PATH_MAX] = { 0 };

  imap_get_parent_path(buf, tmp, sizeof(tmp));
  mutt_str_strfcpy(buf, tmp, buflen);
  return 0;
}

// clang-format off
/**
 * MxImapOps - IMAP mailbox - Implements ::MxOps
 */
struct MxOps MxImapOps = {
  .magic            = MUTT_IMAP,
  .name             = "imap",
  .ac_find          = imap_ac_find,
  .ac_add           = imap_ac_add,
  .mbox_open        = imap_mbox_open,
  .mbox_open_append = imap_mbox_open_append,
  .mbox_check       = imap_mbox_check,
  .mbox_check_stats = imap_mbox_check_stats,
  .mbox_sync        = NULL, /* imap syncing is handled by imap_sync_mailbox */
  .mbox_close       = imap_mbox_close,
  .msg_open         = imap_msg_open,
  .msg_open_new     = imap_msg_open_new,
  .msg_commit       = imap_msg_commit,
  .msg_close        = imap_msg_close,
  .msg_padding_size = NULL,
  .msg_save_hcache  = imap_msg_save_hcache,
  .tags_edit        = imap_tags_edit,
  .tags_commit      = imap_tags_commit,
  .path_probe       = imap_path_probe,
  .path_canon       = imap_path_canon,
  .path_pretty      = imap_path_pretty,
  .path_parent      = imap_path_parent,
};
// clang-format on<|MERGE_RESOLUTION|>--- conflicted
+++ resolved
@@ -1921,12 +1921,8 @@
       adata->state = IMAP_AUTHENTICATED;
       FREE(&adata->capstr);
       if (adata->conn->ssf)
-<<<<<<< HEAD
-        mutt_debug(LL_DEBUG2, "Communication encrypted at %d bits\n", adata->conn->ssf);
-=======
         mutt_debug(LL_DEBUG2, "Communication encrypted at %d bits\n",
                    adata->conn->ssf);
->>>>>>> 69f8d0f2
     }
     else
       mutt_account_unsetpass(&adata->conn->account);
