/**
 * @file
 * Prepare and send an email
 *
 * @authors
 * Copyright (C) 1996-2002,2004,2010,2012-2013 Michael R. Elkins <me@mutt.org>
 *
 * @copyright
 * This program is free software: you can redistribute it and/or modify it under
 * the terms of the GNU General Public License as published by the Free Software
 * Foundation, either version 2 of the License, or (at your option) any later
 * version.
 *
 * This program is distributed in the hope that it will be useful, but WITHOUT
 * ANY WARRANTY; without even the implied warranty of MERCHANTABILITY or FITNESS
 * FOR A PARTICULAR PURPOSE.  See the GNU General Public License for more
 * details.
 *
 * You should have received a copy of the GNU General Public License along with
 * this program.  If not, see <http://www.gnu.org/licenses/>.
 */

/**
 * @page send Prepare and send an email
 *
 * Prepare and send an email
 */

#include "config.h"
#include <errno.h>
#include <limits.h>
#include <locale.h>
#include <regex.h>
#include <stdbool.h>
#include <stdio.h>
#include <string.h>
#include <sys/stat.h>
#include <time.h>
#include <unistd.h>
#include "mutt/mutt.h"
#include "config/lib.h"
#include "email/lib.h"
#include "mutt.h"
#include "send.h"
#include "alias.h"
#include "compose.h"
#include "context.h"
#include "copy.h"
#include "curs_lib.h"
#include "edit.h"
#include "filter.h"
#include "globals.h"
#include "hdrline.h"
#include "hook.h"
#include "mailbox.h"
#include "mutt_attach.h"
#include "mutt_header.h"
#include "mutt_logging.h"
#include "mutt_parse.h"
#include "muttlib.h"
#include "ncrypt/ncrypt.h"
#include "options.h"
#include "pattern.h"
#include "protos.h"
#include "rfc3676.h"
#include "sendlib.h"
#include "smtp.h"
#include "sort.h"
#ifdef USE_NNTP
#include "mx.h"
#include "nntp/nntp.h"
#endif
#ifdef MIXMASTER
#include "remailer.h"
#endif
#ifdef USE_NOTMUCH
#include "notmuch/mutt_notmuch.h"
#endif
#ifdef USE_IMAP
#include "imap/imap.h"
#endif

/* These Config Variables are only used in send.c */
unsigned char AbortNoattach; ///< Config: Abort sending the email if attachments are missing
struct Regex *AbortNoattachRegex; ///< Config: Regex to match text indicating attachments are expected
unsigned char AbortNosubject; ///< Config: Abort creating the email if subject is missing
unsigned char AbortUnmodified; ///< Config: Abort the sending if the message hasn't been edited
bool AskFollowUp; ///< Config: (nntp) Ask the user for follow-up groups before editing
bool AskXCommentTo; ///< Config: (nntp) Ask the user for the 'X-Comment-To' field before editing
char *ContentType; ///< Config: Default "Content-Type" for newly composed messages
bool CryptAutoencrypt;  ///< Config: Automatically PGP encrypt all outgoing mail
bool CryptAutopgp;      ///< Config: Allow automatic PGP functions
bool CryptAutosign;     ///< Config: Automatically PGP sign all outgoing mail
bool CryptAutosmime;    ///< Config: Allow automatic SMIME functions
bool CryptReplyencrypt; ///< Config: Encrypt replies to encrypted messages
bool CryptReplysign;    ///< Config: Sign replies to signed messages
bool CryptReplysignencrypted; ///< Config: Sign replies to encrypted messages
char *EmptySubject; ///< Config: Subject to use when replying to an email with none
bool FastReply; ///< Config: Don't prompt for the recipients and subject when replying/forwarding
unsigned char FccAttach; ///< Config: Save send message with all their attachments
bool FccClear; ///< Config: Save sent messages unencrypted and unsigned
bool FollowupTo; ///< Config: Add the 'Mail-Followup-To' header is generated when sending mail
char *ForwardAttributionIntro; ///< Config: Prefix message for forwarded messages
char *ForwardAttributionTrailer; ///< Config: Suffix message for forwarded messages
unsigned char ForwardEdit; ///< Config: Automatically start the editor when forwarding a message
char *ForwardFormat; ///< Config: printf-like format string to control the subject when forwarding a message
bool ForwardReferences; ///< Config: Set the 'In-Reply-To' and 'References' headers when forwarding a message
bool Hdrs;              ///< Config: Add custom headers to outgoing mail
unsigned char HonorFollowupTo; ///< Config: Honour the 'Mail-Followup-To' header when group replying
bool IgnoreListReplyTo; ///< Config: Ignore the 'Reply-To' header when using `<reply>` on a mailing list
unsigned char Include; ///< Config: Include a copy of the email that's being replied to
bool Metoo; ///< Config: Remove the user's address from the list of recipients
bool NmRecord; ///< Config: (notmuch) If the 'record' mailbox (sent mail) should be indexed
bool PgpReplyinline; ///< Config: Reply using old-style inline PGP messages (not recommended)
char *PostIndentString; ///< Config: Suffix message to add after reply text
bool PostponeEncrypt;   ///< Config: Self-encrypt postponed messages
char *PostponeEncryptAs; ///< Config: Fallback encryption key for postponed messages
unsigned char Recall; ///< Config: Recall postponed mesaages when asked to compose a message
bool ReplySelf; ///< Config: Really reply to yourself, when replying to your own email
unsigned char ReplyTo; ///< Config: Address to use as a 'Reply-To' header
bool ReplyWithXorig; ///< Config: Create 'From' header from 'X-Original-To' header
bool ReverseName; ///< Config: Set the 'From' from the address the email was sent to
bool ReverseRealname; ///< Config: Set the 'From' from the full 'To' address the email was sent to
bool SigDashes;  ///< Config: Insert '-- ' before the signature
char *Signature; ///< Config: File containing a signature to append to all mail
bool SigOnTop;   ///< Config: Insert the signature before the quoted text
bool UseFrom;    ///< Config: Set the 'From' header for outgoing mail

/**
 * append_signature - Append a signature to an email
 * @param f File to write to
 */
static void append_signature(FILE *f)
{
  FILE *tmpfp = NULL;
  pid_t thepid;

  if (Signature && (tmpfp = mutt_open_read(Signature, &thepid)))
  {
    if (SigDashes)
      fputs("\n-- \n", f);
    mutt_file_copy_stream(tmpfp, f);
    mutt_file_fclose(&tmpfp);
    if (thepid != -1)
      mutt_wait_filter(thepid);
  }
}

/**
 * remove_user - Remove any address which matches the current user
 * @param a          List of addresses
 * @param leave_only If set, don't remove the user's address if it it the only
 *                   one in the list
 * @retval ptr Head of the remaining Address List
 */
static struct Address *remove_user(struct Address *a, bool leave_only)
{
  struct Address *top = NULL, *last = NULL;

  while (a)
  {
    if (!mutt_addr_is_user(a))
    {
      if (top)
      {
        last->next = a;
        last = last->next;
      }
      else
      {
        last = a;
        top = a;
      }
      a = a->next;
      last->next = NULL;
    }
    else
    {
      struct Address *tmp = a;

      a = a->next;
      if (!leave_only || a || last)
      {
        tmp->next = NULL;
        mutt_addr_free(&tmp);
      }
      else
      {
        last = tmp;
        top = tmp;
      }
    }
  }
  return top;
}

/**
 * find_mailing_lists - Search Address lists for mailing lists
 * @param t 'To' Address list
 * @param c 'Cc' Address list
 * @retval ptr Newly allocated Address list of all mailing list matches
 */
static struct Address *find_mailing_lists(struct Address *t, struct Address *c)
{
  struct Address *top = NULL, *ptr = NULL;

  for (; t || c; t = c, c = NULL)
  {
    for (; t; t = t->next)
    {
      if (mutt_is_mail_list(t) && !t->group)
      {
        if (top)
        {
          ptr->next = mutt_addr_copy(t);
          ptr = ptr->next;
        }
        else
        {
          top = mutt_addr_copy(t);
          ptr = top;
        }
      }
    }
  }
  return top;
}

/**
 * edit_address - Edit an email address
 * @param[out] a     Address to edit
 * @param[in]  field Prompt for user
 * @retval  0 Success
 * @retval -1 Failure
 */
static int edit_address(struct Address **a, const char *field)
{
  char buf[HUGE_STRING];
  char *err = NULL;
  int idna_ok = 0;

  do
  {
    buf[0] = 0;
    mutt_addrlist_to_local(*a);
    mutt_addr_write(buf, sizeof(buf), *a, false);
    if (mutt_get_field(field, buf, sizeof(buf), MUTT_ALIAS) != 0)
      return -1;
    mutt_addr_free(a);
    *a = mutt_expand_aliases(mutt_addr_parse_list2(NULL, buf));
    idna_ok = mutt_addrlist_to_intl(*a, &err);
    if (idna_ok != 0)
    {
      mutt_error(_("Bad IDN: '%s'"), err);
      FREE(&err);
    }
  } while (idna_ok != 0);
  return 0;
}

/**
 * edit_envelope - Edit Envelope fields
 * @param en    Envelope to edit
 * @param flags Flags, e.g. #SEND_LIST_REPLY
 * @retval  0 Success
 * @retval -1 Failure
 */
static int edit_envelope(struct Envelope *en, int flags)
{
  char buf[HUGE_STRING];

#ifdef USE_NNTP
  if (OptNewsSend)
  {
    if (en->newsgroups)
      mutt_str_strfcpy(buf, en->newsgroups, sizeof(buf));
    else
      buf[0] = 0;
    if (mutt_get_field("Newsgroups: ", buf, sizeof(buf), 0) != 0)
      return -1;
    FREE(&en->newsgroups);
    en->newsgroups = mutt_str_strdup(buf);

    if (en->followup_to)
      mutt_str_strfcpy(buf, en->followup_to, sizeof(buf));
    else
      buf[0] = 0;
    if (AskFollowUp && mutt_get_field("Followup-To: ", buf, sizeof(buf), 0) != 0)
    {
      return -1;
    }
    FREE(&en->followup_to);
    en->followup_to = mutt_str_strdup(buf);

    if (en->x_comment_to)
      mutt_str_strfcpy(buf, en->x_comment_to, sizeof(buf));
    else
      buf[0] = 0;
    if (XCommentTo && AskXCommentTo &&
        mutt_get_field("X-Comment-To: ", buf, sizeof(buf), 0) != 0)
    {
      return -1;
    }
    FREE(&en->x_comment_to);
    en->x_comment_to = mutt_str_strdup(buf);
  }
  else
#endif
  {
    if (edit_address(&en->to, _("To: ")) == -1 || !en->to)
      return -1;
    if (Askcc && edit_address(&en->cc, _("Cc: ")) == -1)
      return -1;
    if (Askbcc && edit_address(&en->bcc, _("Bcc: ")) == -1)
      return -1;
    if (ReplyWithXorig && (flags & (SEND_REPLY | SEND_LIST_REPLY | SEND_GROUP_REPLY)) &&
        (edit_address(&en->from, "From: ") == -1))
    {
      return -1;
    }
  }

  if (en->subject)
  {
    if (FastReply)
      return 0;
    else
      mutt_str_strfcpy(buf, en->subject, sizeof(buf));
  }
  else
  {
    const char *p = NULL;

    buf[0] = 0;
    struct ListNode *uh = NULL;
    STAILQ_FOREACH(uh, &UserHeader, entries)
    {
      size_t plen = mutt_str_startswith(uh->data, "subject:", CASE_IGNORE);
      if (plen)
      {
        p = mutt_str_skip_email_wsp(uh->data + plen);
        mutt_str_strfcpy(buf, p, sizeof(buf));
      }
    }
  }

  if (mutt_get_field(_("Subject: "), buf, sizeof(buf), 0) != 0 ||
      (!buf[0] && query_quadoption(AbortNosubject, _("No subject, abort?")) != MUTT_NO))
  {
    mutt_message(_("No subject, aborting"));
    return -1;
  }
  mutt_str_replace(&en->subject, buf);

  return 0;
}

#ifdef USE_NNTP
/**
 * nntp_get_header - Get the trimmed header
 * @param s Header line with leading whitespace
 * @retval ptr Copy of string
 *
 * @note The caller should free the returned string.
 */
static char *nntp_get_header(const char *s)
{
  SKIPWS(s);
  return mutt_str_strdup(s);
}
#endif

/**
 * process_user_recips - Process the user headers
 * @param env Envelope to populate
 */
static void process_user_recips(struct Envelope *env)
{
  struct ListNode *uh = NULL;
  STAILQ_FOREACH(uh, &UserHeader, entries)
  {
    size_t plen;
    if ((plen = mutt_str_startswith(uh->data, "to:", CASE_IGNORE)))
      env->to = mutt_addr_parse_list(env->to, uh->data + plen);
    else if ((plen = mutt_str_startswith(uh->data, "cc:", CASE_IGNORE)))
      env->cc = mutt_addr_parse_list(env->cc, uh->data + plen);
    else if ((plen = mutt_str_startswith(uh->data, "bcc:", CASE_IGNORE)))
      env->bcc = mutt_addr_parse_list(env->bcc, uh->data + plen);
#ifdef USE_NNTP
    else if ((plen = mutt_str_startswith(uh->data, "newsgroups:", CASE_IGNORE)))
      env->newsgroups = nntp_get_header(uh->data + plen);
    else if ((plen = mutt_str_startswith(uh->data, "followup-to:", CASE_IGNORE)))
      env->followup_to = nntp_get_header(uh->data + plen);
    else if ((plen = mutt_str_startswith(uh->data, "x-comment-to:", CASE_IGNORE)))
      env->x_comment_to = nntp_get_header(uh->data + plen);
#endif
  }
}

/**
 * process_user_header - Process the user headers
 * @param env Envelope to populate
 */
static void process_user_header(struct Envelope *env)
{
  struct ListNode *uh = NULL;
  STAILQ_FOREACH(uh, &UserHeader, entries)
  {
    size_t plen;
    if ((plen = mutt_str_startswith(uh->data, "from:", CASE_IGNORE)))
    {
      /* User has specified a default From: address.  Remove default address */
      mutt_addr_free(&env->from);
      env->from = mutt_addr_parse_list(env->from, uh->data + plen);
    }
    else if ((plen = mutt_str_startswith(uh->data, "reply-to:", CASE_IGNORE)))
    {
      mutt_addr_free(&env->reply_to);
      env->reply_to = mutt_addr_parse_list(env->reply_to, uh->data + plen);
    }
    else if ((plen = mutt_str_startswith(uh->data, "message-id:", CASE_IGNORE)))
    {
      char *tmp = mutt_extract_message_id(uh->data + plen, NULL);
      if (mutt_addr_valid_msgid(tmp))
      {
        FREE(&env->message_id);
        env->message_id = tmp;
      }
      else
        FREE(&tmp);
    }
    else if (!mutt_str_startswith(uh->data, "to:", CASE_IGNORE) &&
             !mutt_str_startswith(uh->data, "cc:", CASE_IGNORE) &&
             !mutt_str_startswith(uh->data, "bcc:", CASE_IGNORE) &&
#ifdef USE_NNTP
             !mutt_str_startswith(uh->data, "newsgroups:", CASE_IGNORE) &&
             !mutt_str_startswith(uh->data, "followup-to:", CASE_IGNORE) &&
             !mutt_str_startswith(uh->data, "x-comment-to:", CASE_IGNORE) &&
#endif
             !mutt_str_startswith(uh->data, "supersedes:", CASE_IGNORE) &&
             !mutt_str_startswith(uh->data, "subject:", CASE_IGNORE) &&
             !mutt_str_startswith(uh->data, "return-path:", CASE_IGNORE))
    {
      mutt_list_insert_tail(&env->userhdrs, mutt_str_strdup(uh->data));
    }
  }
}

/**
 * mutt_forward_intro - Add the "start of forwarded message" text
 * @param m   Mailbox
 * @param e Email
 * @param fp  File to write to
 */
void mutt_forward_intro(struct Mailbox *m, struct Email *e, FILE *fp)
{
  if (!ForwardAttributionIntro || !fp)
    return;

  char buf[LONG_STRING];
  setlocale(LC_TIME, NONULL(AttributionLocale));
  mutt_make_string(buf, sizeof(buf), ForwardAttributionIntro, NULL, m, e);
  setlocale(LC_TIME, "");
  fputs(buf, fp);
  fputs("\n\n", fp);
}

/**
 * mutt_forward_trailer - Add a "end of forwarded message" text
 * @param m   Mailbox
 * @param e Email
 * @param fp  File to write to
 */
void mutt_forward_trailer(struct Mailbox *m, struct Email *e, FILE *fp)
{
  if (!ForwardAttributionTrailer || !fp)
    return;

  char buf[LONG_STRING];
  setlocale(LC_TIME, NONULL(AttributionLocale));
  mutt_make_string(buf, sizeof(buf), ForwardAttributionTrailer, NULL, m, e);
  setlocale(LC_TIME, "");
  fputc('\n', fp);
  fputs(buf, fp);
  fputc('\n', fp);
}

/**
 * include_forward - Write out a forwarded message
 * @param m   Mailbox
 * @param e   Email
 * @param out File to write to
 * @retval  0 Success
 * @retval -1 Failure
 */
static int include_forward(struct Mailbox *m, struct Email *e, FILE *out)
{
  int chflags = CH_DECODE, cmflags = 0;

  mutt_parse_mime_message(m, e);
  mutt_message_hook(m, e, MUTT_MESSAGE_HOOK);

  if ((WithCrypto != 0) && (e->security & ENCRYPT) && ForwardDecode)
  {
    /* make sure we have the user's passphrase before proceeding... */
    if (!crypt_valid_passphrase(e->security))
      return -1;
  }

  mutt_forward_intro(m, e, out);

  if (ForwardDecode)
  {
    cmflags |= MUTT_CM_DECODE | MUTT_CM_CHARCONV;
    if (Weed)
    {
      chflags |= CH_WEED | CH_REORDER;
      cmflags |= MUTT_CM_WEED;
    }
  }
  if (ForwardQuote)
    cmflags |= MUTT_CM_PREFIX;

  /* wrapping headers for forwarding is considered a display
   * rather than send action */
  chflags |= CH_DISPLAY;

  mutt_copy_message_ctx(out, m, e, cmflags, chflags);
  mutt_forward_trailer(m, e, out);
  return 0;
}

/**
 * mutt_make_attribution - Add "on DATE, PERSON wrote" header
 * @param m   Mailbox
 * @param e   Email
 * @param out File to write to
 */
void mutt_make_attribution(struct Mailbox *m, struct Email *e, FILE *out)
{
  if (!Attribution || !out)
    return;

  char buf[LONG_STRING];
  setlocale(LC_TIME, NONULL(AttributionLocale));
  mutt_make_string(buf, sizeof(buf), Attribution, NULL, m, e);
  setlocale(LC_TIME, "");
  fputs(buf, out);
  fputc('\n', out);
}

/**
 * mutt_make_post_indent - Add suffix to replied email text
 * @param m   Mailbox
 * @param e   Email
 * @param out File to write to
 */
void mutt_make_post_indent(struct Mailbox *m, struct Email *e, FILE *out)
{
  if (!PostIndentString || !out)
    return;

  char buf[STRING];
  mutt_make_string(buf, sizeof(buf), PostIndentString, NULL, m, e);
  fputs(buf, out);
  fputc('\n', out);
}

/**
 * include_reply - Generate the reply text for an email
 * @param m   Mailbox
 * @param e   Email
 * @param out File to write to
 * @retval  0 Success
 * @retval -1 Failure
 */
static int include_reply(struct Mailbox *m, struct Email *e, FILE *out)
{
  int cmflags = MUTT_CM_PREFIX | MUTT_CM_DECODE | MUTT_CM_CHARCONV | MUTT_CM_REPLYING;
  int chflags = CH_DECODE;

  if ((WithCrypto != 0) && (e->security & ENCRYPT))
  {
    /* make sure we have the user's passphrase before proceeding... */
    if (!crypt_valid_passphrase(e->security))
      return -1;
  }

  mutt_parse_mime_message(m, e);
  mutt_message_hook(m, e, MUTT_MESSAGE_HOOK);

  mutt_make_attribution(m, e, out);

  if (!Header)
    cmflags |= MUTT_CM_NOHEADER;
  if (Weed)
  {
    chflags |= CH_WEED | CH_REORDER;
    cmflags |= MUTT_CM_WEED;
  }

  mutt_copy_message_ctx(out, m, e, cmflags, chflags);

  mutt_make_post_indent(m, e, out);

  return 0;
}

/**
 * default_to - Generate default email addresses
 * @param[out] to      'To' address
 * @param[in]  env     Envelope to populate
 * @param[in]  flags   Flags, e.g. #SEND_LIST_REPLY
 * @param[in]  hmfupto If true, add 'followup-to' address to 'to' address
 * @retval  0 Success
 * @retval -1 Aborted
 */
static int default_to(struct Address **to, struct Envelope *env, int flags, int hmfupto)
{
  char prompt[STRING];

  if (flags && env->mail_followup_to && hmfupto == MUTT_YES)
  {
    mutt_addr_append(to, env->mail_followup_to, true);
    return 0;
  }

  /* Exit now if we're setting up the default Cc list for list-reply
   * (only set if Mail-Followup-To is present and honoured).
   */
  if (flags & SEND_LIST_REPLY)
    return 0;

  if (!ReplySelf && mutt_addr_is_user(env->from))
  {
    /* mail is from the user, assume replying to recipients */
    mutt_addr_append(to, env->to, true);
  }
  else if (env->reply_to)
  {
    if ((mutt_addr_cmp(env->from, env->reply_to) && !env->reply_to->next &&
         !env->reply_to->personal) ||
        (IgnoreListReplyTo && mutt_is_mail_list(env->reply_to) &&
         (mutt_addr_search(env->reply_to, env->to) ||
          mutt_addr_search(env->reply_to, env->cc))))
    {
      /* If the Reply-To: address is a mailing list, assume that it was
       * put there by the mailing list, and use the From: address
       *
       * We also take the from header if our correspondent has a reply-to
       * header which is identical to the electronic mail address given
       * in his From header, and the reply-to has no display-name.  */
      mutt_addr_append(to, env->from, false);
    }
    else if (!(mutt_addr_cmp(env->from, env->reply_to) && !env->reply_to->next) &&
             ReplyTo != MUTT_YES)
    {
      /* There are quite a few mailing lists which set the Reply-To:
       * header field to the list address, which makes it quite impossible
       * to send a message to only the sender of the message.  This
       * provides a way to do that.
       */
      /* L10N:
         Asks whether the user respects the reply-to header.
         If she says no, neomutt will reply to the from header's address instead. */
      snprintf(prompt, sizeof(prompt), _("Reply to %s%s?"),
               env->reply_to->mailbox, env->reply_to->next ? ",..." : "");
      switch (query_quadoption(ReplyTo, prompt))
      {
        case MUTT_YES:
          mutt_addr_append(to, env->reply_to, false);
          break;

        case MUTT_NO:
          mutt_addr_append(to, env->from, false);
          break;

        default:
          return -1; /* abort */
      }
    }
    else
      mutt_addr_append(to, env->reply_to, false);
  }
  else
    mutt_addr_append(to, env->from, false);

  return 0;
}

/**
 * mutt_fetch_recips - Generate recpients for a reply email
 * @param out   Envelope to populate
 * @param in    Envelope of source email
 * @param flags Flags, e.g. SEND_LIST_REPLY
 * @retval  0 Success
 * @retval -1 Failure
 */
int mutt_fetch_recips(struct Envelope *out, struct Envelope *in, int flags)
{
  struct Address *tmp = NULL;
  int hmfupto = -1;

  if ((flags & (SEND_LIST_REPLY | SEND_GROUP_REPLY | SEND_GROUP_CHAT_REPLY)) && in->mail_followup_to)
  {
    char prompt[STRING];
    snprintf(prompt, sizeof(prompt), _("Follow-up to %s%s?"),
             in->mail_followup_to->mailbox, in->mail_followup_to->next ? ",..." : "");

    hmfupto = query_quadoption(HonorFollowupTo, prompt);
    if (hmfupto == MUTT_ABORT)
      return -1;
  }

  if (flags & SEND_LIST_REPLY)
  {
    tmp = find_mailing_lists(in->to, in->cc);
    mutt_addr_append(&out->to, tmp, false);
    mutt_addr_free(&tmp);

    if (in->mail_followup_to && hmfupto == MUTT_YES &&
        default_to(&out->cc, in, flags & SEND_LIST_REPLY, hmfupto) == MUTT_ABORT)
    {
      return -1; /* abort */
    }
  }
  else if (flags & SEND_TO_SENDER)
  {
    mutt_addr_append(&out->to, in->from, false);
  }
  else
  {
    if (default_to(&out->to, in, flags & (SEND_GROUP_REPLY | SEND_GROUP_CHAT_REPLY),
                   hmfupto) == -1)
      return -1; /* abort */

    if ((flags & (SEND_GROUP_REPLY | SEND_GROUP_CHAT_REPLY)) &&
        (!in->mail_followup_to || hmfupto != MUTT_YES))
    {
      /* if(!mutt_addr_is_user(in->to)) */
      if (flags & SEND_GROUP_REPLY)
        mutt_addr_append(&out->cc, in->to, true);
      else
        mutt_addr_append(&out->to, in->to, true);
      mutt_addr_append(&out->cc, in->cc, true);
    }
  }
  return 0;
}

/**
 * add_references - Add the email's references to a list
 * @param head List of references
 * @param env    Envelope of message
 */
static void add_references(struct ListHead *head, struct Envelope *env)
{
  struct ListNode *np = NULL;

  struct ListHead *src = !STAILQ_EMPTY(&env->references) ? &env->references : &env->in_reply_to;
  STAILQ_FOREACH(np, src, entries)
  {
    mutt_list_insert_tail(head, mutt_str_strdup(np->data));
  }
}

/**
 * add_message_id - Add the email's message ID to a list
 * @param head List of message IDs
 * @param env  Envelope of message
 */
static void add_message_id(struct ListHead *head, struct Envelope *env)
{
  if (env->message_id)
  {
    mutt_list_insert_head(head, mutt_str_strdup(env->message_id));
  }
}

/**
 * mutt_fix_reply_recipients - Remove duplicate recipients
 * @param env Envelope to fix
 */
void mutt_fix_reply_recipients(struct Envelope *env)
{
  if (!Metoo)
  {
    /* the order is important here.  do the CC: first so that if the
     * the user is the only recipient, it ends up on the TO: field
     */
    env->cc = remove_user(env->cc, (env->to == NULL));
    env->to = remove_user(env->to, (env->cc == NULL) || ReplySelf);
  }

  /* the CC field can get cluttered, especially with lists */
  env->to = mutt_addrlist_dedupe(env->to);
  env->cc = mutt_addrlist_dedupe(env->cc);
  env->cc = mutt_addr_remove_xrefs(env->to, env->cc);

  if (env->cc && !env->to)
  {
    env->to = env->cc;
    env->cc = NULL;
  }
}

/**
 * mutt_make_forward_subject - Create a subject for a forwarded email
 * @param env Envelope for result
 * @param m   Mailbox
 * @param cur Email
 */
void mutt_make_forward_subject(struct Envelope *env, struct Mailbox *m, struct Email *cur)
{
  if (!env)
    return;

  char buf[STRING];

  /* set the default subject for the message. */
  mutt_make_string(buf, sizeof(buf), NONULL(ForwardFormat), NULL, m, cur);
  mutt_str_replace(&env->subject, buf);
}

/**
 * mutt_make_misc_reply_headers - Set subject for a reply
 * @param env    Envelope for result
 * @param curenv Envelope of source email
 */
void mutt_make_misc_reply_headers(struct Envelope *env, struct Envelope *curenv)
{
  if (!env || !curenv)
    return;

  /* This takes precedence over a subject that might have
   * been taken from a List-Post header.  Is that correct?
   */
  if (curenv->real_subj)
  {
    FREE(&env->subject);
    env->subject = mutt_mem_malloc(mutt_str_strlen(curenv->real_subj) + 5);
    sprintf(env->subject, "Re: %s", curenv->real_subj);
  }
  else if (!env->subject)
    env->subject = mutt_str_strdup(EmptySubject);
}

/**
 * mutt_add_to_reference_headers - Generate references for a reply email
 * @param env    Envelope for result
 * @param curenv Envelope of source email
 */
void mutt_add_to_reference_headers(struct Envelope *env, struct Envelope *curenv)
{
  add_references(&env->references, curenv);
  add_message_id(&env->references, curenv);
  add_message_id(&env->in_reply_to, curenv);

#ifdef USE_NNTP
  if (OptNewsSend && XCommentTo && curenv->from)
    env->x_comment_to = mutt_str_strdup(mutt_get_name(curenv->from));
#endif
}

/**
 * make_reference_headers - Generate reference headers for an email
 * @param el  List of source Emails
 * @param env Envelope for result
 */
static void make_reference_headers(struct EmailList *el, struct Envelope *env)
{
  if (!el || !env || STAILQ_EMPTY(el))
    return;

  struct EmailNode *en = STAILQ_FIRST(el);
  bool single = !STAILQ_NEXT(en, entries);

  if (!single)
  {
    STAILQ_FOREACH(en, el, entries)
    {
      mutt_add_to_reference_headers(env, en->email->env);
    }
  }
  else
    mutt_add_to_reference_headers(env, en->email->env);

  /* if there's more than entry in In-Reply-To (i.e. message has
     multiple parents), don't generate a References: header as it's
     discouraged by RFC2822, sect. 3.6.4 */
  if (!single && !STAILQ_EMPTY(&env->in_reply_to) &&
      STAILQ_NEXT(STAILQ_FIRST(&env->in_reply_to), entries))
  {
    mutt_list_free(&env->references);
  }
}

/**
 * envelope_defaults - Fill in some defaults for a new email
 * @param env   Envelope for result
 * @param m     Mailbox
 * @param el    List of Emails to use
 * @param flags Flags, e.g. #SEND_REPLY
 * @retval  0 Success
 * @retval -1 Failure
 */
static int envelope_defaults(struct Envelope *env, struct Mailbox *m,
                             struct EmailList *el, int flags)
{
  if (!el || STAILQ_EMPTY(el))
    return -1;

  struct EmailNode *en = STAILQ_FIRST(el);
  bool single = !STAILQ_NEXT(en, entries);

  struct Envelope *curenv = en->email->env;
  if (!curenv)
    return -1;

  if (flags & (SEND_REPLY | SEND_TO_SENDER))
  {
#ifdef USE_NNTP
    if ((flags & SEND_NEWS))
    {
      /* in case followup set Newsgroups: with Followup-To: if it present */
      if (!env->newsgroups &&
          (mutt_str_strcasecmp(curenv->followup_to, "poster") != 0))
      {
        env->newsgroups = mutt_str_strdup(curenv->followup_to);
      }
    }
    else
#endif
        if (!single)
    {
      STAILQ_FOREACH(en, el, entries)
      {
        if (mutt_fetch_recips(env, en->email->env, flags) == -1)
          return -1;
      }
    }
    else if (mutt_fetch_recips(env, curenv, flags) == -1)
      return -1;

    if ((flags & SEND_LIST_REPLY) && !env->to)
    {
      mutt_error(_("No mailing lists found"));
      return -1;
    }

    if (flags & SEND_REPLY)
    {
      mutt_make_misc_reply_headers(env, curenv);
      make_reference_headers(el, env);
    }
  }
  else if (flags & SEND_FORWARD)
  {
    mutt_make_forward_subject(env, m, en->email);
    if (ForwardReferences)
      make_reference_headers(el, env);
  }

  return 0;
}

/**
 * generate_body - Create a new email body
 * @param tempfp Stream for outgoing message
 * @param msg    Header for outgoing message
 * @param flags  Compose mode
 * @param m      Mailbox
 * @param el     List of Emails to use
 * @retval  0 Success
 * @retval -1 Error
 */
static int generate_body(FILE *tempfp, struct Email *msg, int flags,
                         struct Mailbox *m, struct EmailList *el)
{
  int i;
  struct Body *tmp = NULL;
  struct EmailNode *en = NULL;
  bool single = true;

  if (el)
    en = STAILQ_FIRST(el);
  if (en)
    single = !STAILQ_NEXT(en, entries);

  if (flags & SEND_REPLY)
  {
    i = query_quadoption(Include, _("Include message in reply?"));
    if (i == MUTT_ABORT)
      return -1;

    if (i == MUTT_YES)
    {
      mutt_message(_("Including quoted message..."));
      if (!single)
      {
        STAILQ_FOREACH(en, el, entries)
        {
          if (include_reply(m, en->email, tempfp) == -1)
          {
            mutt_error(_("Could not include all requested messages"));
            return -1;
          }
          fputc('\n', tempfp);
        }
      }
      else
        include_reply(m, en->email, tempfp);
    }
  }
  else if (flags & SEND_FORWARD)
  {
    i = query_quadoption(MimeForward, _("Forward as attachment?"));
    if (i == MUTT_YES)
    {
      struct Body *last = msg->content;

      mutt_message(_("Preparing forwarded message..."));

      while (last && last->next)
        last = last->next;

      if (single)
      {
        tmp = mutt_make_message_attach(m, en->email, false);
        if (last)
          last->next = tmp;
        else
          msg->content = tmp;
      }
      else
      {
        STAILQ_FOREACH(en, el, entries)
        {
          tmp = mutt_make_message_attach(m, en->email, false);
          if (last)
          {
            last->next = tmp;
            last = tmp;
          }
          else
          {
            last = tmp;
            msg->content = tmp;
          }
        }
      }
    }
    else if (i != -1)
    {
      if (single)
        include_forward(m, en->email, tempfp);
      else
      {
        STAILQ_FOREACH(en, el, entries)
        {
          include_forward(m, en->email, tempfp);
        }
      }
    }
    else
      return -1;
  }
  /* if (WithCrypto && (flags & SEND_KEY)) */
  else if (((WithCrypto & APPLICATION_PGP) != 0) && (flags & SEND_KEY))
  {
    struct Body *b = NULL;

    if (((WithCrypto & APPLICATION_PGP) != 0) && !(b = crypt_pgp_make_key_attachment()))
    {
      return -1;
    }

    b->next = msg->content;
    msg->content = b;
  }

  mutt_clear_error();

  return 0;
}

/**
 * mutt_set_followup_to - Set followup-to field
 * @param env Envelope to modify
 */
void mutt_set_followup_to(struct Envelope *env)
{
  struct Address *t = NULL;
  struct Address *from = NULL;

  /* Only generate the Mail-Followup-To if the user has requested it, and
   * it hasn't already been set
   */

  if (!FollowupTo)
    return;
#ifdef USE_NNTP
  if (OptNewsSend)
  {
    if (!env->followup_to && env->newsgroups && (strrchr(env->newsgroups, ',')))
      env->followup_to = mutt_str_strdup(env->newsgroups);
    return;
  }
#endif

  if (!env->mail_followup_to)
  {
    if (mutt_is_list_cc(0, env->to, env->cc))
    {
      /* this message goes to known mailing lists, so create a proper
       * mail-followup-to header
       */

      t = mutt_addr_append(&env->mail_followup_to, env->to, false);
      mutt_addr_append(&t, env->cc, true);
    }

    /* remove ourselves from the mail-followup-to header */
    env->mail_followup_to = remove_user(env->mail_followup_to, false);

    /* If we are not subscribed to any of the lists in question,
     * re-add ourselves to the mail-followup-to header.  The
     * mail-followup-to header generated is a no-op with group-reply,
     * but makes sure list-reply has the desired effect.
     */

    if (env->mail_followup_to && !mutt_is_list_recipient(false, env->to, env->cc))
    {
      if (env->reply_to)
        from = mutt_addr_copy_list(env->reply_to, false);
      else if (env->from)
        from = mutt_addr_copy_list(env->from, false);
      else
        from = mutt_default_from();

      if (from)
      {
        /* Normally, this loop will not even be entered. */
        for (t = from; t && t->next; t = t->next)
          ;

        t->next = env->mail_followup_to; /* t cannot be NULL at this point. */
        env->mail_followup_to = from;
      }
    }

    env->mail_followup_to = mutt_addrlist_dedupe(env->mail_followup_to);
  }
}

/**
 * set_reverse_name - Try to set the 'from' field from the recipients
 * @param env Envelope to use
 * @retval ptr  Newly allocated Address
 * @retval NULL A suitable Address wasn't found
 *
 * Look through the recipients of the message we are replying to, and if we
 * find an address that matches $alternates, we use that as the default from
 * field
 */
static struct Address *set_reverse_name(struct Envelope *env)
{
  struct Address *tmp = NULL;

  for (tmp = env->to; tmp; tmp = tmp->next)
  {
    if (mutt_addr_is_user(tmp))
      break;
  }
  if (!tmp)
  {
    for (tmp = env->cc; tmp; tmp = tmp->next)
    {
      if (mutt_addr_is_user(tmp))
        break;
    }
  }
  if (!tmp && mutt_addr_is_user(env->from))
    tmp = env->from;
  if (tmp)
  {
    tmp = mutt_addr_copy(tmp);
    /* when $reverse_realname is not set, clear the personal name so that it
     * may be set via a reply- or send-hook.
     */
    if (!ReverseRealname)
      FREE(&tmp->personal);
  }
  return tmp;
}

/**
 * mutt_default_from - Get a default 'from' Address
 * @retval ptr Newly allocated Address
 */
struct Address *mutt_default_from(void)
{
  struct Address *addr = NULL;

  /* Note: We let $from override $realname here.
   *       Is this the right thing to do?
   */

  if (From)
    addr = mutt_addr_copy(From);
  else
  {
    addr = mutt_addr_new();
    if (UseDomain)
    {
      const char *fqdn = mutt_fqdn(true);
      addr->mailbox =
          mutt_mem_malloc(mutt_str_strlen(Username) + mutt_str_strlen(fqdn) + 2);
      sprintf(addr->mailbox, "%s@%s", NONULL(Username), NONULL(fqdn));
    }
    else
    {
      addr->mailbox = mutt_str_strdup(Username);
    }
  }

  return addr;
}

/**
 * send_message - Send an email
 * @param msg Email
 * @retval  0 Success
 * @retval -1 Failure
 */
static int send_message(struct Email *msg)
{
  char tempfile[PATH_MAX];
  int i;
#ifdef USE_SMTP
  short old_write_bcc;
#endif

  /* Write out the message in MIME form. */
  mutt_mktemp(tempfile, sizeof(tempfile));
  FILE *tempfp = mutt_file_fopen(tempfile, "w");
  if (!tempfp)
    return -1;

#ifdef USE_SMTP
  old_write_bcc = WriteBcc;
  if (SmtpUrl)
    WriteBcc = false;
#endif
#ifdef MIXMASTER
  mutt_rfc822_write_header(tempfp, msg->env, msg->content,
                           MUTT_WRITE_HEADER_NORMAL, !STAILQ_EMPTY(&msg->chain),
                           mutt_should_hide_protected_subject(msg));
#endif
#ifndef MIXMASTER
  mutt_rfc822_write_header(tempfp, msg->env, msg->content, MUTT_WRITE_HEADER_NORMAL,
                           false, mutt_should_hide_protected_subject(msg));
#endif
#ifdef USE_SMTP
  if (old_write_bcc)
    WriteBcc = true;
#endif

  fputc('\n', tempfp); /* tie off the header. */

  if ((mutt_write_mime_body(msg->content, tempfp) == -1))
  {
    mutt_file_fclose(&tempfp);
    unlink(tempfile);
    return -1;
  }

  if (fclose(tempfp) != 0)
  {
    mutt_perror(tempfile);
    unlink(tempfile);
    return -1;
  }

#ifdef MIXMASTER
  if (!STAILQ_EMPTY(&msg->chain))
    return mix_send_message(&msg->chain, tempfile);
#endif

#ifdef USE_SMTP
#ifdef USE_NNTP
  if (!OptNewsSend)
#endif
    if (SmtpUrl)
    {
      return mutt_smtp_send(msg->env->from, msg->env->to, msg->env->cc, msg->env->bcc,
                            tempfile, (msg->content->encoding == ENC_8BIT));
    }
#endif /* USE_SMTP */

  i = mutt_invoke_sendmail(msg->env->from, msg->env->to, msg->env->cc, msg->env->bcc,
                           tempfile, (msg->content->encoding == ENC_8BIT));
  return i;
}

/**
 * mutt_encode_descriptions - rfc2047 encode the content-descriptions
 * @param b       Body of email
 * @param recurse If true, encode children parts
 */
void mutt_encode_descriptions(struct Body *b, bool recurse)
{
  for (struct Body *t = b; t; t = t->next)
  {
    if (t->description)
    {
      rfc2047_encode(&t->description, NULL, sizeof("Content-Description:"), SendCharset);
    }
    if (recurse && t->parts)
      mutt_encode_descriptions(t->parts, recurse);
  }
}

/**
 * decode_descriptions - rfc2047 decode them in case of an error
 * @param b MIME parts to decode
 */
static void decode_descriptions(struct Body *b)
{
  for (struct Body *t = b; t; t = t->next)
  {
    if (t->description)
    {
      rfc2047_decode(&t->description);
    }
    if (t->parts)
      decode_descriptions(t->parts);
  }
}

/**
 * fix_end_of_file - Ensure a file ends with a linefeed
 * @param data Name of file to fix
 */
static void fix_end_of_file(const char *data)
{
  FILE *fp = mutt_file_fopen(data, "a+");
  if (!fp)
    return;
  if (fseek(fp, -1, SEEK_END) >= 0)
  {
    int c = fgetc(fp);
    if (c != '\n')
      fputc('\n', fp);
  }
  mutt_file_fclose(&fp);
}

/**
 * mutt_resend_message - Resend an email
 * @param fp  File containing email
 * @param ctx Mailbox
 * @param cur Email to resend
 * @retval  0 Message was successfully sent
 * @retval -1 Message was aborted or an error occurred
 * @retval  1 Message was postponed
 */
int mutt_resend_message(FILE *fp, struct Context *ctx, struct Email *cur)
{
  struct Email *msg = mutt_email_new();

  if (mutt_prepare_template(fp, ctx->mailbox, msg, cur, true) < 0)
  {
    mutt_email_free(&msg);
    return -1;
  }

  if (WithCrypto)
  {
    /* mutt_prepare_template doesn't always flip on an application bit.
     * so fix that here */
    if (!(msg->security & (APPLICATION_SMIME | APPLICATION_PGP)))
    {
      if (((WithCrypto & APPLICATION_SMIME) != 0) && SmimeIsDefault)
        msg->security |= APPLICATION_SMIME;
      else if (WithCrypto & APPLICATION_PGP)
        msg->security |= APPLICATION_PGP;
      else
        msg->security |= APPLICATION_SMIME;
    }

    if (CryptOpportunisticEncrypt)
    {
      msg->security |= OPPENCRYPT;
      crypt_opportunistic_encrypt(msg);
    }
  }

  struct EmailList el = STAILQ_HEAD_INITIALIZER(el);
  el_add_email(&el, cur);
  int rc = ci_send_message(SEND_RESEND, msg, NULL, ctx, &el);
  el_free(&el);

  return rc;
}

/**
 * is_reply - Is one email a reply to another?
 * @param reply Email to test
 * @param orig  Original email
 * @retval true  It is a reply
 * @retval false It is not a reply
 */
static bool is_reply(struct Email *reply, struct Email *orig)
{
  if (!reply || !reply->env || !orig || !orig->env)
    return false;
  return mutt_list_find(&orig->env->references, reply->env->message_id) ||
         mutt_list_find(&orig->env->in_reply_to, reply->env->message_id);
}

/**
 * search_attach_keyword - Search an email for 'attachment' keywords
 * @param filename Filename
 * @retval true If the regex matches in the email
 *
 * Search an email for the regex in $abort_noattach_regex.
 * A match might indicate that the user should have attached something.
 *
 * @note Quoted lines (as defined by $quote_regex) are ignored
 */
static bool search_attach_keyword(char *filename)
{
  /* Search for the regex in AbortNoattachRegex within a file */
  if (!AbortNoattachRegex || !AbortNoattachRegex->regex || !QuoteRegex ||
      !QuoteRegex->regex)
  {
    return false;
  }

  FILE *attf = mutt_file_fopen(filename, "r");
  if (!attf)
    return false;

  char *inputline = mutt_mem_malloc(LONG_STRING);
  bool found = false;
  while (!feof(attf))
  {
    fgets(inputline, LONG_STRING, attf);
    if (!mutt_is_quote_line(inputline, NULL) &&
        regexec(AbortNoattachRegex->regex, inputline, 0, NULL, 0) == 0)
    {
      found = true;
      break;
    }
  }
  FREE(&inputline);
  mutt_file_fclose(&attf);
  return found;
}

/**
 * save_fcc - Save an Email to a 'sent mail' folder
 * @param[in]  msg           Email to save
 * @param[in]  fcc           Folder to save to (can be comma-separated list)
 * @param[in]  fcc_len       Length of fcc buffer
 * @param[in]  clear_content Cleartext content of Email
 * @param[in]  pgpkeylist    List of pgp keys
 * @param[in]  flags         Send mode, e.g. #SEND_RESEND
 * @param[out] finalpath     Path of final folder
 * @retval  0 Success
 * @retval -1 Error
 */
static int save_fcc(struct Email *msg, char *fcc, size_t fcc_len, struct Body *clear_content,
                    char *pgpkeylist, int flags, char **finalpath)
{
  int rc = 0;
  struct Body *save_content = NULL;

  mutt_expand_path(fcc, fcc_len);

  /* Don't save a copy when we are in batch-mode, and the FCC
  * folder is on an IMAP server: This would involve possibly lots
  * of user interaction, which is not available in batch mode.
  *
  * Note: A patch to fix the problems with the use of IMAP servers
  * from non-curses mode is available from Brendan Cully.  However,
  * I'd like to think a bit more about this before including it.
  */

#ifdef USE_IMAP
  if ((flags & SEND_BATCH) && (fcc[0] != '\0') && (imap_path_probe(fcc, NULL) == MUTT_IMAP))
  {
    fcc[0] = '\0';
    mutt_error(_("Fcc to an IMAP mailbox is not supported in batch mode"));
    return rc;
  }
#endif

  if (!(*fcc && mutt_str_strcmp("/dev/null", fcc)))
    return rc;

  struct Body *tmpbody = msg->content;
  struct Body *save_sig = NULL;
  struct Body *save_parts = NULL;

  if ((WithCrypto != 0) && (msg->security & (ENCRYPT | SIGN)) && FccClear)
  {
    msg->content = clear_content;
    msg->security &= ~(ENCRYPT | SIGN);
    mutt_env_free(&msg->content->mime_headers);
  }

  /* check to see if the user wants copies of all attachments */
  if (msg->content->type == TYPE_MULTIPART)
  {
    if ((WithCrypto != 0) && (msg->security & (ENCRYPT | SIGN)) &&
        ((mutt_str_strcmp(msg->content->subtype, "encrypted") == 0) ||
         (mutt_str_strcmp(msg->content->subtype, "signed") == 0)))
    {
      if ((clear_content->type == TYPE_MULTIPART) &&
          query_quadoption(FccAttach, _("Save attachments in Fcc?")) == MUTT_NO)
      {
        if (!(msg->security & ENCRYPT) && (msg->security & SIGN))
        {
          /* save initial signature and attachments */
          save_sig = msg->content->parts->next;
          save_parts = clear_content->parts->next;
        }

        /* this means writing only the main part */
        msg->content = clear_content->parts;

        if (mutt_protect(msg, pgpkeylist) == -1)
        {
          /* we can't do much about it at this point, so
           * fallback to saving the whole thing to fcc */
          msg->content = tmpbody;
          save_sig = NULL;
          goto full_fcc;
        }

        save_content = msg->content;
      }
    }
    else
    {
      if (query_quadoption(FccAttach, _("Save attachments in Fcc?")) == MUTT_NO)
        msg->content = msg->content->parts;
    }
  }

full_fcc:
  if (msg->content)
  {
    /* update received time so that when storing to a mbox-style folder
     * the From_ line contains the current time instead of when the
     * message was first postponed.  */
    msg->received = time(NULL);
    rc = mutt_write_multiple_fcc(fcc, msg, NULL, false, NULL, finalpath);
    while (rc && !(flags & SEND_BATCH))
    {
      mutt_clear_error();
      int choice = mutt_multi_choice(
          /* L10N:
           Called when saving to $record or Fcc failed after sending.
           (r)etry tries the same mailbox again.
           alternate (m)ailbox prompts for a different mailbox to try.
           (s)kip aborts saving.
           */
          _("Fcc failed. (r)etry, alternate (m)ailbox, or (s)kip? "),
          /* L10N:
           These correspond to the "Fcc failed" multi-choice prompt
           (r)etry, alternate (m)ailbox, or (s)kip.
           Any similarity to famous leaders of the FSF is coincidental.
           */
          _("rms"));
      switch (choice)
      {
        case 2: /* alternate (m)ailbox */
          /* L10N:
             This is the prompt to enter an "alternate (m)ailbox" when the
             initial Fcc fails.
           */
          rc = mutt_enter_fname(_("Fcc mailbox"), fcc, fcc_len, 1);
          if ((rc == -1) || (fcc[0] == '\0'))
          {
            rc = 0;
            break;
          }
          /* fall through */

        case 1: /* (r)etry */
          rc = mutt_write_multiple_fcc(fcc, msg, NULL, false, NULL, finalpath);
          break;

        case -1: /* abort */
        case 3:  /* (s)kip */
          rc = 0;
          break;
      }
    }
  }

  msg->content = tmpbody;

  if ((WithCrypto != 0) && save_sig)
  {
    /* cleanup the second signature structures */
    if (save_content->parts)
    {
      mutt_body_free(&save_content->parts->next);
      save_content->parts = NULL;
    }
    mutt_body_free(&save_content);

    /* restore old signature and attachments */
    msg->content->parts->next = save_sig;
    msg->content->parts->parts->next = save_parts;
  }
  else if ((WithCrypto != 0) && save_content)
  {
    /* destroy the new encrypted body. */
    mutt_body_free(&save_content);
  }

  return 0;
}

/**
 * postpone_message - Save an Email for another day
 * @param msg   Email to postpone
 * @param cur   Current Email in the index
 * @param fcc   Folder for 'sent mail'
 * @param flags Send mode, e.g. #SEND_RESEND
 * @retval  0 Success
 * @retval -1 Error
 */
static int postpone_message(struct Email *msg, struct Email *cur, char *fcc, int flags)
{
  char *pgpkeylist = NULL;
  char *encrypt_as = NULL;
  int is_signed;
  struct Body *clear_content = NULL;

  if (!(Postponed && *Postponed))
  {
    mutt_error(_("Cannot postpone.  $postponed is unset"));
    return -1;
  }

  if (msg->content->next)
    msg->content = mutt_make_multipart(msg->content);

  mutt_encode_descriptions(msg->content, true);

  if ((WithCrypto != 0) && PostponeEncrypt && (msg->security & ENCRYPT))
  {
    if (((WithCrypto & APPLICATION_PGP) != 0) && (msg->security & APPLICATION_PGP))
      encrypt_as = PgpDefaultKey;
    else if (((WithCrypto & APPLICATION_SMIME) != 0) && (msg->security & APPLICATION_SMIME))
      encrypt_as = SmimeDefaultKey;
    if (!(encrypt_as && *encrypt_as))
      encrypt_as = PostponeEncryptAs;

    if (encrypt_as && *encrypt_as)
    {
      is_signed = msg->security & SIGN;
      if (is_signed)
        msg->security &= ~SIGN;

      pgpkeylist = mutt_str_strdup(encrypt_as);
      clear_content = msg->content;
      if (mutt_protect(msg, pgpkeylist) == -1)
      {
        if (is_signed)
          msg->security |= SIGN;
        FREE(&pgpkeylist);
        msg->content = mutt_remove_multipart(msg->content);
        decode_descriptions(msg->content);
        return -1;
      }

      if (is_signed)
        msg->security |= SIGN;
      FREE(&pgpkeylist);

      mutt_encode_descriptions(msg->content, false);
    }
  }

  /* make sure the message is written to the right part of a maildir
   * postponed folder.
   */
  msg->read = false;
  msg->old = false;

  mutt_prepare_envelope(msg->env, false);
  mutt_env_to_intl(msg->env, NULL, NULL); /* Handle bad IDNAs the next time. */

  if (mutt_write_fcc(NONULL(Postponed), msg,
                     (cur && (flags & SEND_REPLY)) ? cur->env->message_id : NULL,
                     true, fcc, NULL) < 0)
  {
    if (clear_content)
    {
      mutt_body_free(&msg->content);
      msg->content = clear_content;
    }
    mutt_env_free(&msg->content->mime_headers); /* protected headers */
    msg->content = mutt_remove_multipart(msg->content);
    decode_descriptions(msg->content);
    mutt_unprepare_envelope(msg->env);
    return -1;
  }

  mutt_update_num_postponed();

  if (clear_content)
    mutt_body_free(&clear_content);

  return 0;
}

/**
 * ci_send_message - Send an email
 * @param flags    send mode, e.g. #SEND_RESEND
 * @param msg      template to use for new message
 * @param tempfile file specified by -i or -H
 * @param ctx      current mailbox
 * @param el       List of Emails to send
 * @retval  0 Message was successfully sent
 * @retval -1 Message was aborted or an error occurred
 * @retval  1 Message was postponed
 */
int ci_send_message(int flags, struct Email *msg, const char *tempfile,
                    struct Context *ctx, struct EmailList *el)
{
  char buf[LONG_STRING];
  char fcc[PATH_MAX] = ""; /* where to copy this message */
  FILE *tempfp = NULL;
  struct Body *pbody = NULL;
  int i;
  bool killfrom = false;
  bool free_clear_content = false;

  struct Body *clear_content = NULL;
  char *pgpkeylist = NULL;
  /* save current value of "pgp_sign_as"  and "smime_default_key" */
  char *pgp_signas = NULL;
  char *smime_signas = NULL;
  const char *tag = NULL;
  char *err = NULL;
  char *ctype = NULL;
  char *finalpath = NULL;
  struct EmailNode *en = NULL;
  struct Email *cur = NULL;

  if (el)
    en = STAILQ_FIRST(el);
  if (en)
    cur = STAILQ_NEXT(en, entries) ? en->email : NULL;

  int rc = -1;

#ifdef USE_NNTP
  if (flags & SEND_NEWS)
    OptNewsSend = true;
  else
    OptNewsSend = false;
#endif

  if (!flags && !msg && Recall != MUTT_NO &&
      mutt_num_postponed(ctx ? ctx->mailbox : NULL, true))
  {
    /* If the user is composing a new message, check to see if there
     * are any postponed messages first.
     */
    i = query_quadoption(Recall, _("Recall postponed message?"));
    if (i == MUTT_ABORT)
      return rc;

    if (i == MUTT_YES)
      flags |= SEND_POSTPONED;
  }

  if (flags & SEND_POSTPONED)
  {
    if (WithCrypto & APPLICATION_PGP)
      pgp_signas = mutt_str_strdup(PgpSignAs);
    if (WithCrypto & APPLICATION_SMIME)
      smime_signas = mutt_str_strdup(SmimeSignAs);
  }

  /* Delay expansion of aliases until absolutely necessary--shouldn't
   * be necessary unless we are prompting the user or about to execute a
   * send-hook.
   */

  if (!msg)
  {
    msg = mutt_email_new();

    if (flags == SEND_POSTPONED)
    {
      flags = mutt_get_postponed(ctx, msg, &cur, fcc, sizeof(fcc));
      if (flags < 0)
      {
        flags = SEND_POSTPONED;
        goto cleanup;
      }
#ifdef USE_NNTP
      /* If postponed message is a news article, it have
       * a "Newsgroups:" header line, then set appropriate flag.
       */
      if (msg->env->newsgroups)
      {
        flags |= SEND_NEWS;
        OptNewsSend = true;
      }
      else
      {
        flags &= ~SEND_NEWS;
        OptNewsSend = false;
      }
#endif
    }

    if (flags & (SEND_POSTPONED | SEND_RESEND))
    {
      tempfp = mutt_file_fopen(msg->content->filename, "a+");
      if (!tempfp)
      {
        mutt_perror(msg->content->filename);
        goto cleanup;
      }
    }

    if (!msg->env)
      msg->env = mutt_env_new();
  }

  /* Parse and use an eventual list-post header */
  if ((flags & SEND_LIST_REPLY) && cur && cur->env && cur->env->list_post)
  {
    /* Use any list-post header as a template */
    url_parse_mailto(msg->env, NULL, cur->env->list_post);
    /* We don't let them set the sender's address. */
    mutt_addr_free(&msg->env->from);
  }

  if (!(flags & (SEND_KEY | SEND_POSTPONED | SEND_RESEND)))
  {
    /* When SEND_DRAFT_FILE is set, the caller has already
     * created the "parent" body structure.
     */
    if (!(flags & SEND_DRAFT_FILE))
    {
      pbody = mutt_body_new();
      pbody->next = msg->content; /* don't kill command-line attachments */
      msg->content = pbody;

      ctype = mutt_str_strdup(ContentType);
      if (!ctype)
        ctype = mutt_str_strdup("text/plain");
      mutt_parse_content_type(ctype, msg->content);
      FREE(&ctype);
      msg->content->unlink = true;
      msg->content->use_disp = false;
      msg->content->disposition = DISP_INLINE;

      if (!tempfile)
      {
        mutt_mktemp(buf, sizeof(buf));
        tempfp = mutt_file_fopen(buf, "w+");
        msg->content->filename = mutt_str_strdup(buf);
      }
      else
      {
        tempfp = mutt_file_fopen(tempfile, "a+");
        msg->content->filename = mutt_str_strdup(tempfile);
      }
    }
    else
      tempfp = mutt_file_fopen(msg->content->filename, "a+");

    if (!tempfp)
    {
<<<<<<< HEAD
      mutt_debug(LL_DEBUG1, "can't create tempfile %s (errno=%d)\n", msg->content->filename, errno);
=======
      mutt_debug(LL_DEBUG1, "can't create tempfile %s (errno=%d)\n",
                 msg->content->filename, errno);
>>>>>>> 69f8d0f2
      mutt_perror(msg->content->filename);
      goto cleanup;
    }
  }

  /* this is handled here so that the user can match ~f in send-hook */
  if (cur && ReverseName && !(flags & (SEND_POSTPONED | SEND_RESEND)))
  {
    /* we shouldn't have to worry about freeing 'msg->env->from' before
     * setting it here since this code will only execute when doing some
     * sort of reply.  the pointer will only be set when using the -H command
     * line option.
     *
     * We shouldn't have to worry about alias expansion here since we are
     * either replying to a real or postponed message, therefore no aliases
     * should exist since the user has not had the opportunity to add
     * addresses to the list.  We just have to ensure the postponed messages
     * have their aliases expanded.
     */

    if (msg->env->from)
    {
      mutt_debug(5, "msg->env->from before set_reverse_name: %s\n",
                 msg->env->from->mailbox);
    }
    msg->env->from = set_reverse_name(cur->env);
  }
  if (cur && ReplyWithXorig && !(flags & (SEND_POSTPONED | SEND_RESEND | SEND_FORWARD)))
  {
    /* We shouldn't have to worry about freeing 'msg->env->from' before
     * setting it here since this code will only execute when doing some
     * sort of reply. The pointer will only be set when using the -H command
     * line option.
     *
     * If there is already a from address recorded in 'msg->env->from',
     * then it theoretically comes from ReverseName handling, and we don't use
     * the 'X-Orig-To header'.
     */
    if (cur->env->x_original_to && !msg->env->from)
    {
      msg->env->from = mutt_addr_copy(cur->env->x_original_to);
      mutt_debug(5, "msg->env->from extracted from X-Original-To: header: %s\n",
                 msg->env->from->mailbox);
    }
  }

  if (!(flags & (SEND_POSTPONED | SEND_RESEND)) && !((flags & SEND_DRAFT_FILE) && ResumeDraftFiles))
  {
    if ((flags & (SEND_REPLY | SEND_FORWARD | SEND_TO_SENDER)) && ctx &&
        envelope_defaults(msg->env, ctx->mailbox, el, flags) == -1)
    {
      goto cleanup;
    }

    if (Hdrs)
      process_user_recips(msg->env);

    /* Expand aliases and remove duplicates/crossrefs */
    mutt_expand_aliases_env(msg->env);

    if (flags & SEND_REPLY)
      mutt_fix_reply_recipients(msg->env);

#ifdef USE_NNTP
    if ((flags & SEND_NEWS) && ctx && (ctx->mailbox->magic == MUTT_NNTP) &&
        !msg->env->newsgroups)
    {
      msg->env->newsgroups =
          mutt_str_strdup(((struct NntpMboxData *) ctx->mailbox->mdata)->group);
    }
#endif

    if (!(flags & (SEND_MAILX | SEND_BATCH)) && !(Autoedit && EditHeaders) &&
        !((flags & SEND_REPLY) && FastReply))
    {
      if (edit_envelope(msg->env, flags) == -1)
        goto cleanup;
    }

    /* the from address must be set here regardless of whether or not
     * $use_from is set so that the '~P' (from you) operator in send-hook
     * patterns will work.  if $use_from is unset, the from address is killed
     * after send-hooks are evaluated */

    if (!msg->env->from)
    {
      msg->env->from = mutt_default_from();
      killfrom = true;
    }

    if ((flags & SEND_REPLY) && cur)
    {
      /* change setting based upon message we are replying to */
      mutt_message_hook(ctx ? ctx->mailbox : NULL, cur, MUTT_REPLY_HOOK);

      /* set the replied flag for the message we are generating so that the
       * user can use ~Q in a send-hook to know when reply-hook's are also
       * being used.
       */
      msg->replied = true;
    }

    /* change settings based upon recipients */

    mutt_message_hook(NULL, msg, MUTT_SEND_HOOK);

    /* Unset the replied flag from the message we are composing since it is
     * no longer required.  This is done here because the FCC'd copy of
     * this message was erroneously get the 'R'eplied flag when stored in
     * a maildir-style mailbox.
     */
    msg->replied = false;

    if (!(flags & SEND_KEY))
    {
      if (TextFlowed && msg->content->type == TYPE_TEXT &&
          (mutt_str_strcasecmp(msg->content->subtype, "plain") == 0))
      {
        mutt_param_set(&msg->content->parameter, "format", "flowed");
      }
    }

    /* $use_from and/or $from might have changed in a send-hook */
    if (killfrom)
    {
      mutt_addr_free(&msg->env->from);
      if (UseFrom && !(flags & (SEND_POSTPONED | SEND_RESEND)))
        msg->env->from = mutt_default_from();
      killfrom = false;
    }

    if (Hdrs)
      process_user_header(msg->env);

    if (flags & SEND_BATCH)
      mutt_file_copy_stream(stdin, tempfp);

    if (SigOnTop && !(flags & (SEND_MAILX | SEND_KEY | SEND_BATCH)) && Editor &&
        (mutt_str_strcmp(Editor, "builtin") != 0))
    {
      append_signature(tempfp);
    }

    /* include replies/forwarded messages, unless we are given a template */
    if (!tempfile && (ctx || !(flags & (SEND_REPLY | SEND_FORWARD))) &&
        generate_body(tempfp, msg, flags, ctx->mailbox, el) == -1)
    {
      goto cleanup;
    }

    if (!SigOnTop && !(flags & (SEND_MAILX | SEND_KEY | SEND_BATCH)) &&
        Editor && (mutt_str_strcmp(Editor, "builtin") != 0))
    {
      append_signature(tempfp);
    }
  }

  /* This hook is even called for postponed messages, and can, e.g., be
   * used for setting the editor, the sendmail path, or the
   * envelope sender.
   */
  mutt_message_hook(NULL, msg, MUTT_SEND2_HOOK);

  /* wait until now to set the real name portion of our return address so
     that $realname can be set in a send-hook */
  if (msg->env->from && !msg->env->from->personal && !(flags & (SEND_RESEND | SEND_POSTPONED)))
    msg->env->from->personal = mutt_str_strdup(Realname);

  if (!(((WithCrypto & APPLICATION_PGP) != 0) && (flags & SEND_KEY)))
    mutt_file_fclose(&tempfp);

  if (flags & SEND_MAILX)
  {
    if (mutt_builtin_editor(msg->content->filename, msg, cur) == -1)
      goto cleanup;
  }
  else if (!(flags & SEND_BATCH))
  {
    struct stat st;
    time_t mtime = mutt_file_decrease_mtime(msg->content->filename, NULL);

    mutt_update_encoding(msg->content);

    /* Select whether or not the user's editor should be called now.  We
     * don't want to do this when:
     * 1) we are sending a key/cert
     * 2) we are forwarding a message and the user doesn't want to edit it.
     *    This is controlled by the quadoption $forward_edit.  However, if
     *    both $edit_headers and $autoedit are set, we want to ignore the
     *    setting of $forward_edit because the user probably needs to add the
     *    recipients.
     */
    if (!(flags & SEND_KEY) &&
        ((flags & SEND_FORWARD) == 0 || (EditHeaders && Autoedit) ||
         query_quadoption(ForwardEdit, _("Edit forwarded message?")) == MUTT_YES))
    {
      /* If the this isn't a text message, look for a mailcap edit command */
      if (mutt_needs_mailcap(msg->content))
      {
        if (!mutt_edit_attachment(msg->content))
          goto cleanup;
      }
      else if (!Editor || (mutt_str_strcmp("builtin", Editor) == 0))
        mutt_builtin_editor(msg->content->filename, msg, cur);
      else if (EditHeaders)
      {
        mutt_env_to_local(msg->env);
        mutt_edit_headers(Editor, msg->content->filename, msg, fcc, sizeof(fcc));
        mutt_env_to_intl(msg->env, NULL, NULL);
      }
      else
      {
        mutt_edit_file(Editor, msg->content->filename);
        if (stat(msg->content->filename, &st) == 0)
        {
          if (mtime != st.st_mtime)
            fix_end_of_file(msg->content->filename);
        }
        else
          mutt_perror(msg->content->filename);
      }

      /* If using format=flowed, perform space stuffing.  Avoid stuffing when
       * recalling a postponed message where the stuffing was already
       * performed.  If it has already been performed, the format=flowed
       * parameter will be present.
       */
      if (TextFlowed && msg->content->type == TYPE_TEXT &&
          (mutt_str_strcasecmp("plain", msg->content->subtype) == 0))
      {
        char *p = mutt_param_get(&msg->content->parameter, "format");
        if (mutt_str_strcasecmp("flowed", p) != 0)
          rfc3676_space_stuff(msg);
      }

      mutt_message_hook(NULL, msg, MUTT_SEND2_HOOK);
    }

    if (!(flags & (SEND_POSTPONED | SEND_FORWARD | SEND_KEY | SEND_RESEND | SEND_DRAFT_FILE)))
    {
      if (stat(msg->content->filename, &st) == 0)
      {
        /* if the file was not modified, bail out now */
        if (mtime == st.st_mtime && !msg->content->next &&
            query_quadoption(AbortUnmodified, _("Abort unmodified message?")) == MUTT_YES)
        {
          mutt_message(_("Aborted unmodified message"));
          goto cleanup;
        }
      }
      else
        mutt_perror(msg->content->filename);
    }
  }

  /* Set the message security unless:
   * 1) crypto support is not enabled (WithCrypto==0)
   * 2) pgp: header field was present during message editing with $edit_headers (msg->security != 0)
   * 3) we are resending a message
   * 4) we are recalling a postponed message (don't override the user's saved settings)
   * 5) we are in mailx mode
   * 6) we are in batch mode
   *
   * This is done after allowing the user to edit the message so that security
   * settings can be configured with send2-hook and $edit_headers.
   */
  if ((WithCrypto != 0) && (msg->security == 0) &&
      !(flags & (SEND_BATCH | SEND_MAILX | SEND_POSTPONED | SEND_RESEND)))
  {
    if (CryptAutosign)
      msg->security |= SIGN;
    if (CryptAutoencrypt)
      msg->security |= ENCRYPT;
    if (CryptReplyencrypt && cur && (cur->security & ENCRYPT))
      msg->security |= ENCRYPT;
    if (CryptReplysign && cur && (cur->security & SIGN))
      msg->security |= SIGN;
    if (CryptReplysignencrypted && cur && (cur->security & ENCRYPT))
      msg->security |= SIGN;
    if (((WithCrypto & APPLICATION_PGP) != 0) &&
        ((msg->security & (ENCRYPT | SIGN)) || CryptOpportunisticEncrypt))
    {
      if (PgpAutoinline)
        msg->security |= INLINE;
      if (PgpReplyinline && cur && (cur->security & INLINE))
        msg->security |= INLINE;
    }

    if (msg->security || CryptOpportunisticEncrypt)
    {
      /* When replying / forwarding, use the original message's
       * crypto system.  According to the documentation,
       * smime_is_default should be disregarded here.
       *
       * Problem: At least with forwarding, this doesn't really
       * make much sense. Should we have an option to completely
       * disable individual mechanisms at run-time?
       */
      if (cur)
      {
        if (((WithCrypto & APPLICATION_PGP) != 0) && CryptAutopgp &&
            (cur->security & APPLICATION_PGP))
        {
          msg->security |= APPLICATION_PGP;
        }
        else if (((WithCrypto & APPLICATION_SMIME) != 0) && CryptAutosmime &&
                 (cur->security & APPLICATION_SMIME))
        {
          msg->security |= APPLICATION_SMIME;
        }
      }

      /* No crypto mechanism selected? Use availability + smime_is_default
       * for the decision.
       */
      if (!(msg->security & (APPLICATION_SMIME | APPLICATION_PGP)))
      {
        if (((WithCrypto & APPLICATION_SMIME) != 0) && CryptAutosmime && SmimeIsDefault)
        {
          msg->security |= APPLICATION_SMIME;
        }
        else if (((WithCrypto & APPLICATION_PGP) != 0) && CryptAutopgp)
        {
          msg->security |= APPLICATION_PGP;
        }
        else if (((WithCrypto & APPLICATION_SMIME) != 0) && CryptAutosmime)
        {
          msg->security |= APPLICATION_SMIME;
        }
      }
    }

    /* opportunistic encrypt relies on SMIME or PGP already being selected */
    if (CryptOpportunisticEncrypt)
    {
      /* If something has already enabled encryption, e.g. CryptAutoencrypt
       * or CryptReplyencrypt, then don't enable opportunistic encrypt for
       * the message.
       */
      if (!(msg->security & ENCRYPT))
      {
        msg->security |= OPPENCRYPT;
        crypt_opportunistic_encrypt(msg);
      }
    }

    /* No permissible mechanisms found.  Don't sign or encrypt. */
    if (!(msg->security & (APPLICATION_SMIME | APPLICATION_PGP)))
      msg->security = 0;
  }

  /* Deal with the corner case where the crypto module backend is not available.
   * This can happen if configured without pgp/smime and with gpgme, but
   * $crypt_use_gpgme is unset.
   */
  if (msg->security && !crypt_has_module_backend(msg->security))
  {
    mutt_error(_(
        "No crypto backend configured.  Disabling message security setting."));
    msg->security = 0;
  }

  /* specify a default fcc.  if we are in batchmode, only save a copy of
   * the message if the value of $copy is yes or ask-yes */

  if (!fcc[0] && !(flags & (SEND_POSTPONED_FCC)) && (!(flags & SEND_BATCH) || (Copy & 0x1)))
  {
    /* set the default FCC */
    if (!msg->env->from)
    {
      msg->env->from = mutt_default_from();
      killfrom = true; /* no need to check $use_from because if the user specified
                       a from address it would have already been set by now */
    }
    mutt_select_fcc(fcc, sizeof(fcc), msg);
    if (killfrom)
    {
      mutt_addr_free(&msg->env->from);
    }
  }

  mutt_update_encoding(msg->content);

  if (!(flags & (SEND_MAILX | SEND_BATCH)))
  {
  main_loop:

    mutt_pretty_mailbox(fcc, sizeof(fcc));
    i = mutt_compose_menu(msg, fcc, sizeof(fcc), cur,
                          ((flags & SEND_NO_FREE_HEADER) ? MUTT_COMPOSE_NOFREEHEADER : 0));
    if (i == -1)
    {
/* abort */
#ifdef USE_NNTP
      if (flags & SEND_NEWS)
        mutt_message(_("Article not posted"));
      else
#endif
        mutt_message(_("Mail not sent"));
      goto cleanup;
    }
    else if (i == 1)
    {
      if (postpone_message(msg, cur, fcc, flags) != 0)
        goto main_loop;
      mutt_message(_("Message postponed"));
      rc = 1;
      goto cleanup;
    }
  }

#ifdef USE_NNTP
  if (!(flags & SEND_NEWS))
#endif
    if ((mutt_addr_has_recips(msg->env->to) == 0) &&
        (mutt_addr_has_recips(msg->env->cc) == 0) &&
        (mutt_addr_has_recips(msg->env->bcc) == 0))
    {
      if (!(flags & SEND_BATCH))
      {
        mutt_error(_("No recipients specified"));
        goto main_loop;
      }
      else
      {
        puts(_("No recipients specified"));
        goto cleanup;
      }
    }

  if (mutt_env_to_intl(msg->env, &tag, &err))
  {
    mutt_error(_("Bad IDN in '%s': '%s'"), tag, err);
    FREE(&err);
    if (!(flags & SEND_BATCH))
      goto main_loop;
    else
      goto cleanup;
  }

  if (!msg->env->subject && !(flags & SEND_BATCH) &&
      (i = query_quadoption(AbortNosubject, _("No subject, abort sending?"))) != MUTT_NO)
  {
    /* if the abort is automatic, print an error message */
    if (AbortNosubject == MUTT_YES)
      mutt_error(_("No subject specified"));
    goto main_loop;
  }
#ifdef USE_NNTP
  if ((flags & SEND_NEWS) && !msg->env->subject)
  {
    mutt_error(_("No subject specified"));
    goto main_loop;
  }

  if ((flags & SEND_NEWS) && !msg->env->newsgroups)
  {
    mutt_error(_("No newsgroup specified"));
    goto main_loop;
  }
#endif

  if (!(flags & SEND_BATCH) && (AbortNoattach != MUTT_NO) &&
      !msg->content->next && (msg->content->type == TYPE_TEXT) &&
      (mutt_str_strcasecmp(msg->content->subtype, "plain") == 0) &&
      search_attach_keyword(msg->content->filename) &&
      query_quadoption(AbortNoattach, _("No attachments, cancel sending?")) != MUTT_NO)
  {
    /* if the abort is automatic, print an error message */
    if (AbortNoattach == MUTT_YES)
    {
      mutt_error(_("Message contains text matching "
                   "\"$abort_noattach_regex\". Not sending."));
    }
    goto main_loop;
  }

  if (msg->content->next)
    msg->content = mutt_make_multipart(msg->content);

  /* Ok, we need to do it this way instead of handling all fcc stuff in
   * one place in order to avoid going to main_loop with encoded "env"
   * in case of error.  Ugh.
   */

  mutt_encode_descriptions(msg->content, true);

  /* Make sure that clear_content and free_clear_content are
   * properly initialized -- we may visit this particular place in
   * the code multiple times, including after a failed call to
   * mutt_protect().
   */

  clear_content = NULL;
  free_clear_content = false;

  if (WithCrypto)
  {
    if (msg->security & (ENCRYPT | SIGN))
    {
      /* save the decrypted attachments */
      clear_content = msg->content;

      if ((crypt_get_keys(msg, &pgpkeylist, 0) == -1) || mutt_protect(msg, pgpkeylist) == -1)
      {
        msg->content = mutt_remove_multipart(msg->content);

        FREE(&pgpkeylist);

        decode_descriptions(msg->content);
        goto main_loop;
      }
      mutt_encode_descriptions(msg->content, false);
    }

    /* at this point, msg->content is one of the following three things:
     * - multipart/signed.     In this case, clear_content is a child
     * - multipart/encrypted.  In this case, clear_content exists independently
     * - application/pgp.      In this case, clear_content exists independently
     * - something else.       In this case, it's the same as clear_content
     */

    /* This is ugly -- lack of "reporting back" from mutt_protect(). */

    if (clear_content && (msg->content != clear_content) && (msg->content->parts != clear_content))
      free_clear_content = true;
  }

  if (!OptNoCurses && !(flags & SEND_MAILX))
    mutt_message(_("Sending message..."));

  mutt_prepare_envelope(msg->env, true);

  i = send_message(msg);
  if (i < 0)
  {
    if (!(flags & SEND_BATCH))
    {
      if (!WithCrypto)
        ;
      else if ((msg->security & ENCRYPT) ||
               ((msg->security & SIGN) && msg->content->type == TYPE_APPLICATION))
      {
        mutt_body_free(&msg->content); /* destroy PGP data */
        msg->content = clear_content;  /* restore clear text. */
      }
      else if ((msg->security & SIGN) && msg->content->type == TYPE_MULTIPART)
      {
        mutt_body_free(&msg->content->parts->next); /* destroy sig */
        msg->content = mutt_remove_multipart(msg->content);
      }

      FREE(&pgpkeylist);
      mutt_env_free(&msg->content->mime_headers); /* protected headers */
      msg->content = mutt_remove_multipart(msg->content);
      decode_descriptions(msg->content);
      mutt_unprepare_envelope(msg->env);
      FREE(&finalpath);
      goto main_loop;
    }
    else
    {
      puts(_("Could not send the message"));
      goto cleanup;
    }
  }

  save_fcc(msg, fcc, sizeof(fcc), clear_content, pgpkeylist, flags, &finalpath);

  if (!OptNoCurses && !(flags & SEND_MAILX))
  {
    mutt_message(i != 0 ? _("Sending in background") :
                          (flags & SEND_NEWS) ? _("Article posted") : /* USE_NNTP */
                              _("Mail sent"));
#ifdef USE_NOTMUCH
    if (NmRecord)
      nm_record_message(ctx ? ctx->mailbox : NULL, finalpath, cur);
#endif
    mutt_sleep(0);
  }

  if (WithCrypto)
    FREE(&pgpkeylist);

  if ((WithCrypto != 0) && free_clear_content)
    mutt_body_free(&clear_content);

  /* set 'replied' flag only if the user didn't change/remove
     In-Reply-To: and References: headers during edit */
  if (flags & SEND_REPLY)
  {
    if (cur && ctx)
      mutt_set_flag(ctx->mailbox, cur, MUTT_REPLIED, is_reply(cur, msg));
    else if (!(flags & SEND_POSTPONED) && ctx && ctx->mailbox &&
             (ctx->mailbox->msg_tagged != 0))
    {
      STAILQ_FOREACH(en, el, entries)
      {
        mutt_set_flag(ctx->mailbox, en->email, MUTT_REPLIED, is_reply(en->email, msg));
      }
    }
  }

  rc = 0;

cleanup:

  if (flags & SEND_POSTPONED)
  {
    if (WithCrypto & APPLICATION_PGP)
    {
      FREE(&PgpSignAs);
      PgpSignAs = pgp_signas;
    }
    if (WithCrypto & APPLICATION_SMIME)
    {
      FREE(&SmimeSignAs);
      SmimeSignAs = smime_signas;
    }
  }

  mutt_file_fclose(&tempfp);
  if (!(flags & SEND_NO_FREE_HEADER))
    mutt_email_free(&msg);

  FREE(&finalpath);
  return rc;
}<|MERGE_RESOLUTION|>--- conflicted
+++ resolved
@@ -1886,12 +1886,8 @@
 
     if (!tempfp)
     {
-<<<<<<< HEAD
-      mutt_debug(LL_DEBUG1, "can't create tempfile %s (errno=%d)\n", msg->content->filename, errno);
-=======
       mutt_debug(LL_DEBUG1, "can't create tempfile %s (errno=%d)\n",
                  msg->content->filename, errno);
->>>>>>> 69f8d0f2
       mutt_perror(msg->content->filename);
       goto cleanup;
     }
